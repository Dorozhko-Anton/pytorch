--- conflicted
+++ resolved
@@ -12,39 +12,26 @@
   loadResultFunction_ = module.attr("load_python_udf_result_internal");
 }
 
-<<<<<<< HEAD
-std::vector<char> generatePythonUDFResult(
-    const std::vector<char>& pickledPayload) {
-  AutoGIL ag;
-  auto pargs = py::bytes(pickledPayload.data(), pickledPayload.size());
-=======
 PythonRpcHandler& PythonRpcHandler::getInstance() {
   static PythonRpcHandler handler;
   return handler;
 }
 
 std::vector<char> PythonRpcHandler::generatePythonUDFResult(
-    const Message& request) {
+    const std::vector<char>& pickledPayload) {
   AutoGIL ag;
-  auto pargs = py::bytes(request.payload().data(), request.payload().size());
+  auto pargs = py::bytes(pickledPayload.data(), pickledPayload.size());
   TORCH_CHECK(runUDFFunction_ != nullptr, "runUDFFunction_ is nullptr");
->>>>>>> 5f105eba
   py::bytes pres = runUDFFunction_(pargs);
   const auto& presStr = static_cast<std::string>(pres);
   std::vector<char> payload(presStr.begin(), presStr.end());
   return payload;
 }
 
-<<<<<<< HEAD
-py::object loadPythonUDFResult(const std::vector<char>& pickledPayload) {
+py::object PythonRpcHandler::loadPythonUDFResult(const std::vector<char>& pickledPayload) {
   AutoGIL ag;
   auto pargs = py::bytes(pickledPayload.data(), pickledPayload.size());
-=======
-py::object PythonRpcHandler::loadPythonUDFResult(const Message& message) {
-  AutoGIL ag;
-  auto pargs = py::bytes(message.payload().data(), message.payload().size());
   TORCH_CHECK(loadResultFunction_ != nullptr, "loadResultFunction_ is nullptr");
->>>>>>> 5f105eba
   return loadResultFunction_(pargs);
 }
 
