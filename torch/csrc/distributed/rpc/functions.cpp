--- conflicted
+++ resolved
@@ -1,6 +1,7 @@
 #include <torch/csrc/distributed/rpc/functions.h>
 
 #include <torch/csrc/distributed/rpc/future_message.h>
+#include <torch/csrc/distributed/rpc/python_remote_call.h>
 #include <torch/csrc/distributed/rpc/python_rpc_handler.h>
 #include <torch/csrc/distributed/rpc/rref_context.h>
 #include <torch/csrc/distributed/rpc/rref.h>
@@ -48,7 +49,10 @@
     }
     case MessageType::PYTHON_CALL: {
       try {
-        auto payload = PythonRpcHandler::generatePythonUDFResult(request);
+        auto pickledPythonUDF =
+            py::bytes(request.payload().data(), request.payload().size());
+        auto payload =
+            PythonRpcHandler::generatePythonUDFResult(pickledPythonUDF);
         return Message(
             std::move(payload),
             std::vector<torch::Tensor>(),
@@ -64,7 +68,6 @@
 
       auto rrefId = RRefId::fromIValue(src.retRRefId());
       auto forkId = ForkId::fromIValue(src.retForkId());
-<<<<<<< HEAD
       auto& ctx = RRefContext::getInstance();
 
       auto ownerRRef = ctx->getOrCreateOwnerRRef<IValue>(std::move(rrefId));
@@ -73,15 +76,7 @@
         ctx->acceptUserRRef(rrefId, forkId, rrefId.createdOn_);
       }
 
-      // make this asynchronous
-=======
-      TORCH_CHECK(rrefId != forkId, "Does not support remote call to self.");
-
-      auto& ctx = RRefContext::getInstance();
-      auto ownerRRef = ctx->getOrCreateOwnerRRef<IValue>(std::move(rrefId));
-
       // TODO: make this asynchronous
->>>>>>> 2fc6c25a
       auto stack = src.stack();
       src.op()->getOperation()(stack);
       AT_ASSERT(stack.size() == 1, "Return value of a builtin operator or a "
@@ -89,6 +84,24 @@
           "size ", stack.size());
 
       ownerRRef->setValue(std::move(stack.front()));
+      return Message();
+    }
+    case MessageType::PYTHON_REMOTE_CALL: {
+      PythonRemoteCall prc = PythonRemoteCall::fromMessage(request);
+
+      auto rrefId = RRefId::fromIValue(prc.retRRefId());
+      auto forkId = ForkId::fromIValue(prc.retForkId());
+      auto& ctx = RRefContext::getInstance();
+
+      auto ownerRRef = ctx->getOrCreateOwnerRRef<py::object>(std::move(rrefId));
+
+      if (forkId != rrefId) {
+        ctx->acceptUserRRef(rrefId, forkId, rrefId.createdOn_);
+      }
+
+      auto pickledPythonUDF = py::bytes(prc.udf());
+      py::object result = PythonRpcHandler::runPythonUDF(pickledPythonUDF);
+      ownerRRef->setValue(std::move(result));
       return Message();
     }
     case MessageType::RREF_FETCH: {
@@ -99,6 +112,18 @@
               RRefId::fromIValue(srf.value())
           );
       auto response = ScriptRRefValue(rref->getValue()).toMessage();
+      response.setId(request.id());
+      return response;
+    }
+    case MessageType::PYTHON_RREF_FETCH: {
+      PythonRRefFetch srf = PythonRRefFetch::fromMessage(request);
+      // TODO: make this asynchronous
+      std::shared_ptr<OwnerRRef<py::object>> rref =
+          RRefContext::getInstance()->getOrCreateOwnerRRef<py::object>(
+              RRefId::fromIValue(srf.value())
+          );
+      auto response = ScriptRRefValue(
+          PythonRpcHandler::serialize(rref->getValue())).toMessage();
       response.setId(request.id());
       return response;
     }
