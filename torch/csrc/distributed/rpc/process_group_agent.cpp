#include <torch/csrc/distributed/rpc/process_group_agent.h>
#include <c10d/ProcessGroup.hpp>
<<<<<<< HEAD
#include <torch/csrc/distributed/rpc/request_callback_impl.h>
=======
>>>>>>> d687a7fe

#include <Python.h>

namespace torch {
namespace distributed {
namespace rpc {

namespace {

// Write the message into the given ostream
void serialize(const Message& message, std::ostream& os) {
  // We cast const void* to void* here because we need to create a tensor using
  // that memory space. If is fine as that tensor stays function-local, and will
  // not be modified during its lifetime.
  auto payload = const_cast<void*>( // NOLINT
      static_cast<const void*>(message.payload().data()));
  auto payload_size = message.payload().size();

  // getting tensor table from the message
  std::vector<torch::Tensor> tensors = message.tensors();
  // append payload as a tensor
  tensors.push_back(torch::from_blob(payload, payload_size, {torch::kChar}));
<<<<<<< HEAD
  // append id and autograd metadata as a tensor
  tensors.push_back(torch::tensor(
      {message.id(),
       message.getAutogradContextId(),
       message.getAutogradMessageId()},
      {torch::kInt64}));
=======
  // append id as a tensor
  tensors.push_back(torch::tensor({message.id()}, {torch::kInt64}));
>>>>>>> d687a7fe

  torch::save(tensors, os);
}

Message deserialize(MessageType type, std::istream& is) {
  std::vector<torch::Tensor> tensors;

  torch::load(tensors, is);

  TORCH_CHECK(tensors.size() >= 2, "Failed to deserialize a message.");
  auto idTensor = std::move(tensors.back());
  tensors.pop_back();
  auto payloadTensor = std::move(tensors.back());
  tensors.pop_back();

  TORCH_INTERNAL_ASSERT(3, idTensor.numel());
  auto idTensorRawData = idTensor.storage().data<int64_t>();
  int64_t id = idTensorRawData[0];
  Message::AutogradMetadata autograd_metadata(
      idTensorRawData[1], idTensorRawData[2]);

  std::vector<char> payload(payloadTensor.numel());

  if (payloadTensor.numel() > 0) {
    std::memcpy(
        payload.data(), payloadTensor.storage().data(), payloadTensor.numel());
  }

  return Message(
      std::move(payload), std::move(tensors), type, id, autograd_metadata);
}

} // namespace

void ProcessGroupAgent::collectNames() {
  const std::string& workerName = workerId_.name_;
  const auto worldSize = pg_->getSize();

  // use c10d allgather to collect names
  torch::Tensor nameTensor =
      torch::zeros({WorkerId::MAX_NAME_LEN}, torch::kChar);
  memcpy(nameTensor.storage().data(), workerName.c_str(), workerName.length());
  std::vector<torch::Tensor> inputName = {nameTensor};
  std::vector<std::vector<torch::Tensor>> outputNames(1);
  for (int i = 0; i < worldSize; ++i) {
    outputNames[0].emplace_back(
        torch::empty({WorkerId::MAX_NAME_LEN}, {torch::kChar}));
  }
  pg_->allgather(outputNames, inputName)->wait();

  // convert collected name tensors into string names
  for (int i = 0; i < worldSize; ++i) {
    torch::Tensor& tensor = outputNames[0][i];
    std::string peerName((const char*)tensor.storage().data<signed char>());

    TORCH_CHECK(
        nameMap_.find(peerName) == nameMap_.end(),
        "RpcAgent name ",
        peerName,
        " is not unique.");

    nameMap_[std::move(peerName)] = i;
  }
}

ProcessGroupAgent::ProcessGroupAgent(
    std::string workerName,
    std::shared_ptr<c10d::ProcessGroup> pg,
    int numSendRecvThreads)
    : RpcAgent(
          WorkerId(std::move(workerName), pg->getRank()),
<<<<<<< HEAD
          std::unique_ptr<RequestCallback>(new RequestCallbackImpl())),
      nameMap_(std::move(nameMap)),
=======
          processRequestBlocking),
>>>>>>> d687a7fe
      pg_(std::move(pg)),
      nextId_(0),
      sendMutexes_(pg_->getSize()),
      threadPool_(numSendRecvThreads) {
  collectNames();
  TORCH_CHECK(
      nameMap_.size() > 1,
      "ProcessGroupAgent requires world_size to "
      "be at least 2, but got ",
      nameMap_.size());
  auto workerRankIter = nameMap_.find(workerId_.name_);
  TORCH_CHECK(
      workerRankIter != nameMap_.end(),
      "Failed to resolve worker "
      "name ",
      workerId_.name_,
      " to a ProcessGroup rank.");
  TORCH_CHECK(
      pg_->getRank() == workerRankIter->second,
      "Resolved worker rank ",
      workerRankIter->second,
      " does not match ProcessGroup rank ",
      pg_->getRank());

  // tmp vector to sort names in rank's order
  std::vector<std::string> tmpWorkerIds(pg_->getSize());
  for (auto& entry : nameMap_) {
    tmpWorkerIds[entry.second] = entry.first;
  }

  workerIds_.reserve(pg_->getSize());
  for (int rank = 0; rank < (int)tmpWorkerIds.size(); ++rank) {
    workerIds_.emplace_back(std::move(tmpWorkerIds[rank]), rank);
  }

  PythonRpcHandler::init();
  listenerThread_ = std::thread(&ProcessGroupAgent::listenLoop, this);
}

const WorkerId& ProcessGroupAgent::getWorkerId(
    const std::string& workerName) const {
  const auto idIter = nameMap_.find(workerName);
  TORCH_CHECK(
      idIter != nameMap_.end(), "Unknown destination worker ", workerName);

  return workerIds_[idIter->second];
}

const WorkerId& ProcessGroupAgent::getWorkerId(worker_id_t id) const {
  return workerIds_[id];
}

void ProcessGroupAgent::join() {
  // Every process i sends a SHUTDOWN message to process i + 1. This is
  // necessary for now because:
  // 1. There is no abort API for ProcessGroup::recvAnysource yet. We have to
  //    feed it a message or kill the thread.
  // 2. A GLOO process cannot send message to itself. (there is an ongoing
  //    effort to fix this problem).
  sync();
  int dst = (pg_->getRank() + 1) % pg_->getSize();
  enqueueSend(
      SendWork(workerIds_[dst], Message({}, {}, MessageType::SHUTDOWN)));
  threadPool_.waitWorkComplete();
  listenerThread_.join();
}

void ProcessGroupAgent::sync() {
  // Block until all processes wants to sync. This is necessary before acquiring
  // the lock below, because other processes might not enter sync() until it
  // gets some response from this RpcAgent.
  pg_->barrier()->wait();
  // Wait until the all send works are done.
  // NB: There might be additional send works inserted while waiting.
  threadPool_.waitWorkComplete();
  // Use another barrier in case different RpcAgent handles different amounts of
  // workloads.
  pg_->barrier()->wait();
}

std::shared_ptr<FutureMessage> ProcessGroupAgent::send(
    const WorkerId& to,
    Message&& message) {
  TORCH_CHECK(
      to.id_ != (worker_id_t)pg_->getRank(),
      "ProcessGroupAgent does not support making RPC calls to self.")
  TORCH_CHECK(
      to.id_ < (worker_id_t)pg_->getSize(),
      "Destination rank is out of bound, got ",
      to.id_,
      ", but world size is ",
      pg_->getRank());

  auto requestId = nextId();
  auto future = std::make_shared<FutureMessage>();
  if (message.requiresResponse()) {
    {
      std::lock_guard<std::mutex> lock{futureMutex_};
      futures_[requestId] = future;
    }
    message.setId(requestId);
  } else {
    future->markCompleted();
  }

  // NB: cannot directly pass ``to`` to the ``SendWork``, because it might no
  // longer be alive when the ``SendWork`` is executed. For example, the
  // application could query the ``WorkerId`` using name through the
  // ``RpcAgent::getWorkerId`` API, and pass the ``WorkerId`` back here, so we
  // have C++ -> Python -> C++. For an asynchronous RPC, the ``WorkerId``
  // reference on Python side could die before ``SendWork`` uses it, and Pybind
  // will not keep the Python reference alive even if it originally comes from
  // the C++ land. Hence, we have to explicitly use the ``workerId`` in the C++
  // land.
  enqueueSend(SendWork(workerIds_[to.id_], std::move(message)));
  return future;
}

void ProcessGroupAgent::enqueueSend(SendWork work) {
  // NB: this can be changed to use a native move capture when moved to C++14
  threadPool_.run(std::bind(
      [&](const SendWork& work) {
        std::stringstream ss;
        serialize(work.message_, ss);
        std::string serializedPayload = ss.str();

        std::vector<torch::Tensor> preamble = {torch::tensor(
            {(int64_t)pg_->getRank(),
             (int64_t)serializedPayload.length(),
             (int64_t)work.message_.type()},
            {torch::kLong})};

        // ProcessGroup is not thread-safe when sending with the same tag, hence
        // the lock
        std::vector<std::shared_ptr<c10d::ProcessGroup::Work>> pendingSends;
        const auto& dst = work.to_.id_;
        if (work.message_.isShutdown()) {
          pendingSends.reserve(1);
          std::lock_guard<std::mutex> guard(sendMutexes_[dst]);
          pendingSends.emplace_back(
              pg_->send(preamble, dst, dst /* channelTag */));
        } else {
          std::vector<torch::Tensor> payload = {torch::from_blob(
              (void*)serializedPayload.c_str(),
              serializedPayload.length(),
              {torch::kChar})};
          pendingSends.reserve(2);
          std::lock_guard<std::mutex> guard(sendMutexes_[dst]);
          pendingSends.emplace_back(
              pg_->send(preamble, dst, dst /* channelTag */));
          pendingSends.emplace_back(
              pg_->send(payload, dst, dst /* channelTag */));
        }
        for (auto& pendingSend : pendingSends) {
          pendingSend->wait();
        }
      },
      std::move(work)));
}

void ProcessGroupAgent::enqueueRecv(RecvWork work) {
  threadPool_.run(std::bind(
      [&](RecvWork& work) {
        torch::Tensor& payload = work.payload_;
        std::stringstream ss(std::string(
            (char*)payload.storage().data<signed char>(), payload.numel()));

        Message message = deserialize(work.type_, ss);

<<<<<<< HEAD
        if (message.isRequest()) {
          auto response = cb_->operator()(std::move(message));
          send(work.from_, std::move(response));
=======
        if (message.requiresResponse()) {
          send(work.from_, cb_(std::move(message)));
        } else if (message.isRequest()) {
          cb_(std::move(message));
>>>>>>> d687a7fe
        } else if (message.isResponse()) {
          auto id = message.id();
          {
            std::lock_guard<std::mutex> lock{futureMutex_};
            futures_[id]->markCompleted(std::move(message));
            futures_.erase(id);
          }
<<<<<<< HEAD
=======
        } else {
          // TODO: pass the error back to the caller instead of crashing here.
          AT_ERROR("unrecognized message type ", message.type());
>>>>>>> d687a7fe
        }
      },
      std::move(work)));
}

void ProcessGroupAgent::listenLoop() {
  while (true) {
    // rank, tensor size, message type
    std::vector<torch::Tensor> preamble = {torch::empty({3}, {torch::kInt64})};
    pg_->recvAnysource(preamble, pg_->getRank())->wait();
    int64_t* preamble_items = preamble.front().storage().data<int64_t>();

    auto srcRank = preamble_items[0];
    auto size = preamble_items[1];
    MessageType type = MessageType(preamble_items[2]);

    if (type == MessageType::SHUTDOWN) {
      // FIXME: This LOG also prints warnings no InitGoogleLogging() was invoked
      // before logging, but it is not appropriate to call InitGoogleLogging()
      // here either.
      LOG(INFO) << "Shutting down ProcessGroupAgent " << workerId_.name_
                << std::endl;
      return;
    }

    std::vector<torch::Tensor> tensors = {torch::empty({size}, {torch::kChar})};
    pg_->recv(tensors, srcRank, pg_->getRank())->wait();

    enqueueRecv(RecvWork(workerIds_[srcRank], type, std::move(tensors[0])));
  }
}

} // namespace rpc
} // namespace distributed
} // namespace torch<|MERGE_RESOLUTION|>--- conflicted
+++ resolved
@@ -1,9 +1,6 @@
 #include <torch/csrc/distributed/rpc/process_group_agent.h>
 #include <c10d/ProcessGroup.hpp>
-<<<<<<< HEAD
 #include <torch/csrc/distributed/rpc/request_callback_impl.h>
-=======
->>>>>>> d687a7fe
 
 #include <Python.h>
 
@@ -26,17 +23,8 @@
   std::vector<torch::Tensor> tensors = message.tensors();
   // append payload as a tensor
   tensors.push_back(torch::from_blob(payload, payload_size, {torch::kChar}));
-<<<<<<< HEAD
   // append id and autograd metadata as a tensor
-  tensors.push_back(torch::tensor(
-      {message.id(),
-       message.getAutogradContextId(),
-       message.getAutogradMessageId()},
-      {torch::kInt64}));
-=======
-  // append id as a tensor
   tensors.push_back(torch::tensor({message.id()}, {torch::kInt64}));
->>>>>>> d687a7fe
 
   torch::save(tensors, os);
 }
@@ -52,11 +40,8 @@
   auto payloadTensor = std::move(tensors.back());
   tensors.pop_back();
 
-  TORCH_INTERNAL_ASSERT(3, idTensor.numel());
-  auto idTensorRawData = idTensor.storage().data<int64_t>();
-  int64_t id = idTensorRawData[0];
-  Message::AutogradMetadata autograd_metadata(
-      idTensorRawData[1], idTensorRawData[2]);
+  TORCH_INTERNAL_ASSERT(1, idTensor.numel());
+  int64_t id = idTensor.storage().data<int64_t>()[0];
 
   std::vector<char> payload(payloadTensor.numel());
 
@@ -65,8 +50,7 @@
         payload.data(), payloadTensor.storage().data(), payloadTensor.numel());
   }
 
-  return Message(
-      std::move(payload), std::move(tensors), type, id, autograd_metadata);
+  return Message(std::move(payload), std::move(tensors), type, id);
 }
 
 } // namespace
@@ -108,12 +92,7 @@
     int numSendRecvThreads)
     : RpcAgent(
           WorkerId(std::move(workerName), pg->getRank()),
-<<<<<<< HEAD
           std::unique_ptr<RequestCallback>(new RequestCallbackImpl())),
-      nameMap_(std::move(nameMap)),
-=======
-          processRequestBlocking),
->>>>>>> d687a7fe
       pg_(std::move(pg)),
       nextId_(0),
       sendMutexes_(pg_->getSize()),
@@ -282,17 +261,11 @@
             (char*)payload.storage().data<signed char>(), payload.numel()));
 
         Message message = deserialize(work.type_, ss);
-
-<<<<<<< HEAD
-        if (message.isRequest()) {
-          auto response = cb_->operator()(std::move(message));
+        if (message.requiresResponse()) {
+          auto response = cb_->operator()(message);
           send(work.from_, std::move(response));
-=======
-        if (message.requiresResponse()) {
-          send(work.from_, cb_(std::move(message)));
         } else if (message.isRequest()) {
-          cb_(std::move(message));
->>>>>>> d687a7fe
+          cb_->operator()(message);
         } else if (message.isResponse()) {
           auto id = message.id();
           {
@@ -300,12 +273,10 @@
             futures_[id]->markCompleted(std::move(message));
             futures_.erase(id);
           }
-<<<<<<< HEAD
-=======
         } else {
           // TODO: pass the error back to the caller instead of crashing here.
-          AT_ERROR("unrecognized message type ", message.type());
->>>>>>> d687a7fe
+          TORCH_INTERNAL_ASSERT(
+              false, "unrecognized message type ", message.type());
         }
       },
       std::move(work)));
