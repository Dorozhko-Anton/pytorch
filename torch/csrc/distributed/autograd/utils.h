--- conflicted
+++ resolved
@@ -1,7 +1,7 @@
 #pragma once
 
 #include <torch/csrc/distributed/autograd/context/dist_autograd_context.h>
-#include <torch/csrc/distributed/rpc/message.h>
+#include <torch/csrc/distributed/rpc/rpc_with_autograd.h>
 
 namespace torch {
 namespace distributed {
@@ -14,8 +14,9 @@
 // autograd context. Finally, the RPC message is updated with appropriate
 // autograd information for the recipient.
 void addSendRpcBackward(
-    DistAutogradContext& autograd_context,
-    torch::distributed::rpc::Message& message);
+    DistAutogradContext& autogradContext,
+    const torch::distributed::rpc::AutogradMetadata& autogradMetadata,
+    std::vector<torch::Tensor>& tensors);
 
 // This method is used to attach the 'recv' autograd function to the autograd
 // graph when we use RPC. This method creates a new 'recv' autograd function
@@ -23,17 +24,11 @@
 // creates a new autograd context if needed and registers the 'recv' function
 // with this context.
 //
-<<<<<<< HEAD
 // Returns a pointer to the autograd context created (nullptr in case of no
 // autograd information was needed.)
 DistAutogradContext* addRecvRpcBackward(
-    torch::distributed::rpc::Message& message);
-=======
-// Returns a shared_ptr to the autograd function, so that we can hold a
-// reference to it.
-TORCH_API std::shared_ptr<SendRpcBackward> addSendRpcBackward(
-    const std::vector<torch::Tensor>& tensors);
->>>>>>> d687a7fe
+    const torch::distributed::rpc::AutogradMetadata& autogradMetadata,
+    std::vector<torch::Tensor>& tensors);
 
 } // namespace autograd
 } // namespace distributed
