--- conflicted
+++ resolved
@@ -241,13 +241,6 @@
       schema.is_varret());
 }
 
-<<<<<<< HEAD
-static Self moduleSelf(const Module& m, const py::object& py_m) {
-  return [m, py_m](Value* v) {
-    v->setType(m.module_object()->type());
-    return std::make_shared<ModuleValue>(v, m, py_m);
-  };
-=======
 static StrongFunctionPtr script_compile_function(
     const c10::QualifiedName& name,
     const Def& def,
@@ -267,7 +260,6 @@
   StrongFunctionPtr ret(std::move(cu), defined);
   didFinishEmitFunction(ret);
   return ret;
->>>>>>> 2534e40c
 }
 
 struct VISIBILITY_HIDDEN ModuleSelf : public Self {
@@ -390,11 +382,7 @@
   // Methods here are prefixed with _ since they should not be
   // public.
   py::class_<Module>(m, "ScriptModule")
-<<<<<<< HEAD
-      .def(py::init<std::string>())
-=======
       .def(py::init<std::string, std::shared_ptr<CompilationUnit>, bool>())
->>>>>>> 2534e40c
       .def(
           "save",
           [](Module& m,
@@ -425,15 +413,9 @@
              py::object py_m,
              const std::string& script,
              ResolutionCallback rcb) {
-<<<<<<< HEAD
-            c10::optional<Self> self;
-            m.class_compilation_unit()->define(
-                script, pythonResolver(rcb), moduleSelf(m, py_m));
-=======
             const auto self = ModuleSelf(m, py_m);
             m.class_compilation_unit()->define(
                 m.name(), script, pythonResolver(rcb), &self);
->>>>>>> 2534e40c
             didFinishEmitModule(m);
           })
       .def(
@@ -449,27 +431,17 @@
             for (auto& callback : rcbs) {
               resolvers.push_back(pythonResolver(callback));
             }
-<<<<<<< HEAD
-            m.class_compilation_unit()->define(
-                defs, resolvers, moduleSelf(m, py_m));
-=======
             const auto& prefix = m.name();
             const auto self = ModuleSelf(m, py_m);
             m.class_compilation_unit()->define(prefix, defs, resolvers, &self);
->>>>>>> 2534e40c
             // Stitch in default arguments for each Def if provided
             auto defaults_it = defaults.begin();
             auto defs_it = defs.begin();
             while (defs_it != defs.end()) {
-<<<<<<< HEAD
-              auto& method = m.class_compilation_unit()->get_function(
-                  (*defs_it).name().name());
-=======
               const auto method_name =
                   QualifiedName(m.name(), (*defs_it).name().name());
               auto& method =
                   m.class_compilation_unit()->get_function(method_name);
->>>>>>> 2534e40c
               method.setSchema(getSchemaWithNameAndDefaults(
                   defs_it->range(),
                   method.getSchema(),
@@ -590,15 +562,10 @@
             auto typed_inputs = toTypedStack(input_tuple);
             auto graph = tracer::createGraphByTracing(
                 func, typed_inputs, var_lookup_fn, force_outplace, &self);
-<<<<<<< HEAD
-            self.module_object()->type()->compilation_unit()->create_function(
-                name, graph);
-=======
             const auto method_name = QualifiedName(self.name(), name);
             auto fn = self.class_compilation_unit()->create_function(
                 method_name, graph);
             self.type()->addMethod(fn);
->>>>>>> 2534e40c
             didFinishEmitModule(self);
           })
       .def(
@@ -629,13 +596,10 @@
           "clone_method", [](Module& m, Module& orig, const std::string& name) {
             m.clone_method(orig, name);
           });
-<<<<<<< HEAD
-=======
 
   py::class_<ErrorReport, std::shared_ptr<ErrorReport>>(m, "ErrorReport")
       .def(py::init<SourceRange>())
       .def("what", &ErrorReport::what);
->>>>>>> 2534e40c
 
   py::class_<CompilationUnit, std::shared_ptr<CompilationUnit>>(
       m, "CompilationUnit")
@@ -678,11 +642,7 @@
           [](const StrongFunctionPtr& self,
              const std::string& filename,
              const ExtraFilesMap& _extra_files = ExtraFilesMap()) {
-<<<<<<< HEAD
-            Module module("__main__");
-=======
             Module module("__torch__.PlaceholderModule");
->>>>>>> 2534e40c
             addFunctionToModule(module, self);
             module.save(filename, _extra_files);
           },
@@ -693,11 +653,7 @@
           [](const StrongFunctionPtr& self,
              const ExtraFilesMap& _extra_files = ExtraFilesMap()) {
             std::ostringstream buf;
-<<<<<<< HEAD
-            Module module("__main__");
-=======
             Module module("__torch__.PlaceholderModule");
->>>>>>> 2534e40c
             addFunctionToModule(module, self);
             module.save(buf, _extra_files);
             return py::bytes(buf.str());
