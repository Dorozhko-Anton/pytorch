#include <c10/util/Exception.h>
#include <c10/util/StringUtil.h>
#include <torch/csrc/jit/hooks_for_testing.h>
#include <torch/csrc/jit/interpreter.h>
#include <torch/csrc/jit/ir.h>
#include <torch/csrc/jit/operator.h>
#include <torch/csrc/jit/passes/canonicalize.h>
#include <torch/csrc/jit/passes/constant_pooling.h>
#include <torch/csrc/jit/passes/dead_code_elimination.h>
#include <torch/csrc/jit/passes/inline_forked_closures.h>
#include <torch/csrc/jit/passes/inliner.h>
#include <torch/csrc/jit/passes/lift_closures.h>
#include <torch/csrc/jit/passes/lower_tuples.h>
#include <torch/csrc/jit/script/convert_to_ssa.h>
#include <torch/csrc/jit/script/compiler.h>
#include <torch/csrc/jit/script/final_returns.h>
#include <torch/csrc/jit/script/parser.h>
#include <torch/csrc/jit/script/schema_matching.h>
#include <torch/csrc/jit/script/script_type_parser.h>

#include <torch/csrc/jit/constants.h>

#include <c10/util/Optional.h>

#include <atomic>
#include <climits>
#include <set>

namespace torch {
namespace jit {
namespace script {

using FunctionTable = std::unordered_map<std::string, Function&>;
using ValueTable = std::unordered_map<std::string, SugaredValuePtr>;
using TypeTable = std::unordered_map<std::string, TypePtr>;
using AttributeMap = std::unordered_map<std::string, Const>;
using ListAttributeMap = std::unordered_map<std::string, std::vector<Const>>;

using TypeAndRange = std::pair<TypePtr, const SourceRange*>;
using IterType = std::pair<std::string, TypePtr>;

// Holds mappings from a variable name to a refined type for that variable
// E.g if x is not None is true than we can refine x from type t? to t.
struct Refinements {
  // using ordered map for deterministic graph output
  std::map<std::string, TypeAndRange> mappings_;

  void setRefinement(const std::string& name, TypeAndRange mapping) {
    mappings_[name] = std::move(mapping);
  }

  c10::optional<TypeAndRange> getRefinement(const std::string& name) const {
    const auto& maybe_mapping = mappings_.find(name);
    if (maybe_mapping == mappings_.end()) {
      return c10::nullopt;
    }
    return maybe_mapping->second;
  }

  // return the intersection of the values to type mappings between this
  // types can be unified
  void intersectRefinements(const Refinements& other) {
    Refinements ret;
    for (const auto& name_mapping : mappings_) {
      const auto& name = name_mapping.first;
      const auto& mapping = name_mapping.second;
      if (auto other_mapping = other.getRefinement(name_mapping.first)) {
        const auto maybe_unified_type =
            unifyTypes(mapping.first, other_mapping->first);
        if (maybe_unified_type) {
          ret.setRefinement(
              name, TypeAndRange(*maybe_unified_type, mapping.second));
        }
      }
    }
    mappings_ = std::move(ret.mappings_);
  }

  // return the union of the values to type mappings in a and b whose
  // types can be unified
  void unionRefinements(const Refinements& other) {
    Refinements ret;
    for (const auto& name_mapping : mappings_) {
      const auto& name = name_mapping.first;
      const auto& mapping = name_mapping.second;
      TypePtr t_1 = mapping.first;
      if (auto other_mapping = other.getRefinement(name_mapping.first)) {
        TypePtr t_2 = other_mapping->first;
        c10::optional<TypePtr> maybe_unified_type = c10::nullopt;
        if (t_1->isSubtypeOf(t_2)) {
          maybe_unified_type = t_1;
        } else if (t_2->isSubtypeOf(t_1)) {
          maybe_unified_type = t_2;
        }
        if (maybe_unified_type) {
          ret.setRefinement(
              name, TypeAndRange(*maybe_unified_type, mapping.second));
        }
      } else {
        ret.setRefinement(name, mapping);
      }
    }

    for (auto& name_mapping : other.mappings_) {
      if (!getRefinement(name_mapping.first)) {
        ret.setRefinement(name_mapping.first, name_mapping.second);
      }
    }

    mappings_ = std::move(ret.mappings_);
  }
};

// When a comparison like x is None is made, we associate type refinements
// with its true value and its false value. If a boolean that has refinements
// associated with it is used in a conditional of an if statememt, the true and
// false refinements are inserted into the corresponding blocks

struct BoolInfo {
  BoolInfo(Refinements true_refinements, Refinements false_refinements)
      : true_refinements_(std::move(true_refinements)),
        false_refinements_(std::move(false_refinements)){};
  BoolInfo() = default;

  Refinements true_refinements_;
  Refinements false_refinements_;

  BoolInfo* mergeOr(const BoolInfo& other) {
    // if the result of an OR is true, either a & b could have been true,
    // so we take the intersection of a.true_refinements & b.true_refinements.
    // if the result is false, both a and b had to be false,
    // so we take their union.
    true_refinements_.intersectRefinements(other.true_refinements_);
    false_refinements_.unionRefinements(other.false_refinements_);
    return this;
  }

  BoolInfo* mergeAnd(const BoolInfo& other) {
    // if the result of an AND is true, both a & b had to be true,
    // so we take the union of a.true_refinements and b.true_refinements.
    // if the result is false, either a or b could have been false,
    // so we take their intersection.
    true_refinements_.unionRefinements(other.true_refinements_);
    false_refinements_.intersectRefinements(other.false_refinements_);
    return this;
  }
};

static Value* asSimple(const SugaredValuePtr& value) {
  if (SimpleValue* sv = dynamic_cast<SimpleValue*>(value.get())) {
    return sv->getValue();
  }
  return nullptr;
}

static std::shared_ptr<MagicMethod> makeMagic(
    const std::string& name,
    SugaredValuePtr base) {
  return std::make_shared<MagicMethod>(name, base);
}

// Auxiliary data structure for desugaring variable binding into our always
// explicitly scoped language as we descend down nested control structures in
// the frontend (which themselves don't introduce scopes)
//
// The Environment keeps track of two tables, one for values which are not first
// class and a type table for values which are. When a first class value
// is set in the environment, we emit a prim::Store which sets the
// name of the variable to approriate type, and when a first-class value is
// referenced we emit a prim::Load that generates a value of the appropriate
// type.
//
// a = 1
// print(a)
// becomes:
// = prim::Store[name="a"](%a.1)
// %a : int = prim::Load[name="a"]()
// prim::Print(%a)

struct Environment {
  Environment(
      Function& method,
      ResolverPtr resolver,
      Block* b,
      std::shared_ptr<Environment> next = nullptr)
      : method(method),
        resolver(std::move(resolver)),
        b(b),
        next(std::move(next)) {}

  Function& method;
  ResolverPtr resolver;
  std::unordered_map<std::string, std::function<std::string()>> error_messages;
  Block* b;

  std::shared_ptr<Environment> next;

  // set type error in the lowest environment. if the variable is used after an
  // error has been set, then we will use the more informative error message
  void setVariableTypeError(const std::string& name, std::function<std::string()> msg) {
    auto runner = this;
    while (runner->next) {
      runner = runner->next.get();
    }
    runner->error_messages[name] = msg;
  }

  // see if type error has been set for a variable
  c10::optional<std::string> findVariableTypeError(const std::string& name) {
    auto runner = this;
    while (runner->next) {
      runner = runner->next.get();
    }
    auto msg = runner->error_messages.find(name);
    if (msg != runner->error_messages.end()) {
      return msg->second();
    } else {
      return c10::nullopt;
    }
  }

  SugaredValuePtr insertLoad(const std::string& name, const TypePtr& type) {
    auto g = b->owningGraph();
    auto load = g->insertNode(g->createLoad(name, type));
    if (meaningfulName(name)) {
      load->output()->setUniqueName(name);
    }
    return std::make_shared<SimpleValue>(load->output());
  }

  void insertStore(const std::string& name, const SourceRange& loc, Value* v) {
    auto g = b->owningGraph();
    auto store = g->insertNode(g->createStore(name, v))->setSourceRange(loc);
    type_table[name] = store->input()->type();
  }

  SugaredValuePtr findInThisFrame(const std::string& name) {
    auto it = value_table.find(name);
    if (it != value_table.end()) {
      return it->second;
    }
    auto it2 = type_table.find(name);
    if (it2 != type_table.end()) {
      return insertLoad(name, it2->second);
    }
    return nullptr;
  }

  SugaredValuePtr findInParentFrame(const std::string& name) {
    return next ? next->findInAnyFrame(name) : nullptr;
  }

  void setType(const std::string& name, TypePtr type) {
    type_table[name] = std::move(type);
  }

  SugaredValuePtr findInAnyFrame(const std::string& name) {
    for (auto runner = this; runner; runner = runner->next.get()) {
      if (auto r = runner->findInThisFrame(name)) {
        return r;
      }
    }
    return nullptr;
  }

  Block* block() {
    return b;
  }

  void setVar(const SourceRange& loc, const std::string& name, Value* value) {
    setSugaredVar(loc, name, std::make_shared<SimpleValue>(value));
  }

  void setSugaredVar(
      const SourceRange& loc,
      const std::string& name,
      SugaredValuePtr value) {
    Value* as_simple_value = asSimple(value);
    if (as_simple_value && !as_simple_value->hasUniqueName() &&
        meaningfulName(name) &&
        // note: if the value wasn't defined in this block, we might be giving a
        // name only used inside this block to a value outside of this. this is
        // not normally helpful for debugging and causes import/export jitter.
        as_simple_value->node()->owningBlock() == block()) {
      as_simple_value->setUniqueName(name);
    }
    // prevent re-assignment involving any sugared values
    // any reassignment like:
    // a = ...
    // while ...
    //   a = ..
    // requires 'a' to be first-class in the graph since its value depends on
    // control flow
    if (auto parent = findInParentFrame(name)) {
      if (!as_simple_value) {
        throw ErrorReport(loc)
            << "Cannot re-assign '" << name << "' to a value of type "
            << value->kind() << " because " << name
            << " is not a first-class value.  Only reassignments to first-class values are allowed";
      }
      Value* simple_parent = asSimple(parent);
      if (!simple_parent) {
        throw ErrorReport(loc)
            << "Cannot re-assign '" << name << "' because it has type "
            << value->kind() << " and " << name
            << " is not a first-class value.  Only reassignments to first-class values are allowed";
      }
      if (!as_simple_value->type()->isSubtypeOf(
              unshapedType(simple_parent->type()))) {
        std::stringstream errMsg;
        errMsg << "variable '" << name << "' previously has type "
               << simple_parent->type()->python_str()
               << " but is now being assigned to a value of type "
               << as_simple_value->type()->python_str();
        // Special-cased error msg if we're trying to assign to a tensor list.
        if (simple_parent->type()->kind() == TypeKind::ListType &&
            as_simple_value->type()->kind() == TypeKind::ListType) {
          errMsg << "\n. (Note: empty lists are constructed as Tensor[]; "
                 << "if you want an empty list of a different type, "
                 << "use `torch.jit.annotate(List[T], [])`, "
                 << "where `T` is the type of elements in the list)";
        }
        throw ErrorReport(loc) << errMsg.str();
      }
    }
    if (as_simple_value) {
      insertStore(name, loc, std::move(as_simple_value));
    } else {
      value_table[name] = std::move(value);
    }
  }

  SugaredValuePtr getSugaredVar(const Ident& ident, bool required = true) {
    return getSugaredVar(ident.name(), ident.range());
  }
  Value* getVar(const Ident& ident) {
    return getSugaredVar(ident)->asValue(ident.range(), method);
  }

  SugaredValuePtr getSugaredVar(
      const std::string& ident,
      const SourceRange& range,
      bool required = true) {
    auto retval = findInAnyFrame(ident);

    if (!retval) {
      static std::unordered_map<std::string, SugaredValuePtr> globals = {
          {"print", std::make_shared<PrintValue>()},
          {"float",
           makeMagic(
               "__float__",
               std::make_shared<CastValue>(FloatType::get(), prim::Float))},
          {"int",
           makeMagic(
               "__int__",
               std::make_shared<CastValue>(IntType::get(), prim::Int))},
          {"bool",
           makeMagic(
               "__bool__",
               std::make_shared<CastValue>(BoolType::get(), prim::Bool))},
          {"str",
           makeMagic(
               "__str__",
               std::make_shared<CastValue>(StringType::get(), prim::str))},
          {"getattr", std::make_shared<GetAttrValue>()},
          {"isinstance", std::make_shared<IsInstanceValue>()},
          // todo(zach): remove when we can correctly export torch.full via ONNX
          // or we have implicit conversion that can convert numbers to tensors
          {"_to_tensor",
           std::make_shared<CastValue>(TensorType::get(), prim::NumToTensor)},
          {"len",
           makeMagic(
               "__len__",
               std::make_shared<BuiltinFunction>(aten::len, at::nullopt))},
          {"range", std::make_shared<BuiltinFunction>(aten::range, at::nullopt)},
          {"hash", std::make_shared<BuiltinFunction>(aten::hash, at::nullopt)},
          {"min", std::make_shared<BuiltinFunction>(prim::min, at::nullopt)},
          {"max", std::make_shared<BuiltinFunction>(prim::max, at::nullopt)},
          {"abs", std::make_shared<BuiltinFunction>(prim::abs, at::nullopt)},
          {"all", std::make_shared<BuiltinFunction>(aten::all, at::nullopt)},
          {"list", std::make_shared<BuiltinFunction>(aten::list, at::nullopt)},
          {"ord", std::make_shared<BuiltinFunction>(aten::ord, at::nullopt)},
          {"rangelist",
           std::make_shared<BuiltinFunction>(prim::rangelist, at::nullopt)},
      };
      auto it = globals.find(ident);
      if (it != globals.end()) {
        retval = it->second;
      }
    }

    if (!retval) {
      if (auto type = resolver->resolveType(ident)) {
        const auto class_type = type->expect<ClassType>();
        retval = std::make_shared<script::ClassValue>(class_type);
      }
    }

    if (!retval) {
      retval = resolver->resolveValue(ident, method, range);
    }

    if (!retval && required) {
      // check if this value was not emitted in an if statement because of a
      // type mismatch. if it was, then we print a more informative error msg
      if (auto msg = findVariableTypeError(ident)) {
        throw ErrorReport(range) << *msg << "and was used here";
      }
      throw ErrorReport(range) << "undefined value " << ident;
    }
    return retval;
  }

  Value* getVar(const std::string& ident, const SourceRange& range) {
    return getSugaredVar(ident, range)->asValue(range, method);
  }

  std::vector<std::string> definedVariables() {
    std::vector<std::string> result;
    for (auto& kv : type_table) {
      result.push_back(kv.first);
    }
    return result;
  }

 private:
  TypeTable type_table;
  ValueTable value_table;
};

template <class T>
static Value* materializeConstant(
    T val,
    Graph& graph,
    const SourceRange& r,
    std::unordered_map<T, Value*>& map) {
  auto existing_constant = map.find(val);
  if (existing_constant != map.end()) {
    return existing_constant->second;
  }

  WithInsertPoint guard(graph.block()->nodes().front());
  auto new_constant = graph.insertConstant(val, nullptr, r);
  map[val] = new_constant;

  return new_constant;
}

static Value* ensureInt(const SourceRange& range, Value* v) {
  if (!v->type()->isSubtypeOf(IntType::get())) {
    throw ErrorReport(range)
        << "expected a int but found a " << v->type()->python_str();
  }
  return v;
}

inline bool isSupportedListElementType(const TypePtr& type) {
  return type->isSubtypeOf(TensorType::get()) ||
      type->isSubtypeOf(NumberType::get());
}

// Information for each def being emitted.
// Defs can be nested to support closures so we need a stack of this information
// Currently records information about the functions return type.
struct DefContext {
  TypePtr declared_return_type_; // nullptr if not annotated
  TypePtr merged_return_type_; // nullptr if a Return has not been seen yet
};

struct to_ir {
  to_ir(
      const Def& def,
      ResolverPtr resolver_,
      const Self& self,
      Function& method) // method being constructed
      : method(method),
        graph(method.graph()),
        resolver(std::move(resolver_)),
        typeParser_(resolver),
        environment_stack(nullptr) {
    AT_ASSERT(resolver);
    pushFrame(graph->block(), /*starts_def=*/true);

    // Type annotations exclude explicitly typing the "self" parameter, so in
    // the case that this is a method with self we expect one fewer parameter
    // annotation than the number of parameters this Def takes.
    if (self && def.decl().params().size() == 0) {
      throw ErrorReport(def.decl().params().range())
          << "methods must have a self argument";
    }
    method.setSchema(emitDef(def, self, graph->block()));
    runCleanupPasses(graph);
  }

 private:
  Function& method;
  std::shared_ptr<Graph> graph;
  ResolverPtr resolver;
  std::unordered_map<int64_t, Value*> integral_constants;
  std::unordered_map<double, Value*> fp_constants;
  ScriptTypeParser typeParser_;

  // Singly-linked list of environments. This top element contains a member
  // `next` that points to the most immediate enclosing scope's value.
  std::shared_ptr<Environment> environment_stack;
  std::vector<DefContext> def_stack_;

  void pushFrame(Block* b, bool starts_def = false) {
    if (starts_def) {
      def_stack_.emplace_back();
    }
    environment_stack =
        std::make_shared<Environment>(method, resolver, b, environment_stack);
  }
  std::shared_ptr<Environment> popFrame(bool ends_def = false) {
    auto old_frame = environment_stack;
    environment_stack = environment_stack->next;
    if (ends_def) {
      def_stack_.pop_back();
    }
    return old_frame;
  }

  FunctionSchema emitDef(const Def& def, const Self& self, Block* block) {
    auto schema = extractSchemaFromDef(def, self);
    // TODO need guards on init returning none
    if (schema.returns().size() == 1) {
      def_stack_.back().declared_return_type_ = schema.returns().at(0).type();
    }
    std::vector<Argument> arguments =
        emitFormalArguments(def, self, schema, block);

    // body
    auto stmts_list = moveAllReturnsToEnd(def.statements());
    emitStatements(stmts_list.begin(), stmts_list.end());
    std::vector<Argument> returns = {emitOutput(def.range(), schema, block)};
    return {def.name().name(), "", std::move(arguments), std::move(returns)};
  }

  std::vector<IValue> evaluateDefaults(
      const SourceRange& r,
      const std::vector<Expr>& default_types,
      const std::vector<Expr>& default_exprs) {
    std::vector<IValue> default_values;
    if (default_exprs.empty())
      return default_values;
    // To evaluate the default expressions, we create a graph with no inputs,
    // and whose returns are the default values we need.
    // We then run constant prop on this graph and check the results are
    // constant. This approach avoids having to have separate handling of
    // default arguments from standard expressions by piecing together existing
    // machinery for graph generation, constant propgation, and constant
    // extraction.
    auto tuple_type = Subscript::create(
        r,
        Var::create(r, Ident::create(r, "Tuple")),
        List<Expr>::create(r, default_types));
    auto blank_decl = Decl::create(
        r, List<Param>::create(r, {}), Maybe<Expr>::create(r, tuple_type));

    auto tuple_expr =
        TupleLiteral::create(r, List<Expr>::create(r, default_exprs));
    auto ret = Return::create(r, tuple_expr);
    auto def = Def::create(
        r,
        Ident::create(r, "defaults"),
        blank_decl,
        List<Stmt>::create(r, {ret}));
    auto m = std::make_shared<Module>();
    CompilationUnit cu;
    // set optimize to false since we don't need to run it in optimize mode
    cu.set_optimized(false);
    cu.define({def}, {resolver}, nullptr);
    Stack stack;
    cu.get_function("defaults").run(stack);
    return stack.at(0).toTuple()->elements();
  }

  std::vector<Argument> parseArgsFromDecl(const Decl& decl, const Self& self) {
    auto params_begin = decl.params().begin();
    auto params_end = decl.params().end();
    if (self) {
      ++params_begin;
    }
    std::vector<Argument> retval;

    std::vector<Expr> default_types;
    std::vector<Expr> default_exprs;
    // gather any non-empty default arguments
    for (auto it = params_begin; it != params_end; ++it) {
      auto param = *it;
      auto def = param.defaultValue();
      if (def.present()) {
        default_types.emplace_back(param.type().get());
        default_exprs.emplace_back(def.get());
      }
    }
    auto default_values =
        evaluateDefaults(decl.range(), default_types, default_exprs);

    auto defaults_it = default_values.begin();
    for (auto it = params_begin; it != params_end; ++it) {
      auto decl_arg = *it;

      TypePtr type;
      c10::optional<int32_t> N;
      bool is_inferred_type = false;
      if (!decl_arg.type().present()) {
        // If this param doesn't have a type, default to "tensor"
        is_inferred_type = true;
        type = TensorType::get();
        N = c10::nullopt;
      } else {
        // BroadcastList list can only appear at the argument level
        if (auto maybe_broad_list =
                typeParser_.parseBroadcastList(decl_arg.type().get())) {
          type = maybe_broad_list->first;
          N = maybe_broad_list->second;
        } else {
          type = typeParser_.parseTypeFromExpr(decl_arg.type().get());
          N = c10::nullopt;
        }
      }
      c10::optional<IValue> default_value = c10::nullopt;
      if (decl_arg.defaultValue().present()) {
        default_value = *defaults_it++;
      }
      auto arg = Argument(
          decl_arg.ident().name(),
          type,
          N,
          default_value,
          decl_arg.kwarg_only(),
          /*alias_info=*/c10::nullopt,
          is_inferred_type);
      retval.push_back(arg);
    }
    return retval;
  }

  std::vector<Argument> parseReturnFromDecl(const Decl& decl) {
    // we represent no annoation on a return type as having no values in the
    // schema's return() list
    // in emitReturn we take the actual return value to be the value of the
    // return statement if no one was provided here
    if (!decl.return_type().present())
      return {};

    if (typeParser_.parseBroadcastList(decl.return_type().get()))
      throw ErrorReport(decl.return_type().range())
          << "Broadcastable lists cannot appear as a return type";
    auto parsed_type = typeParser_.parseTypeFromExpr(decl.return_type().get());
    return {Argument(
        "",
        parsed_type,
        /*N =*/c10::nullopt,
        /*default_value =*/c10::nullopt,
        /*kwarg_only =*/false)};
  }
  FunctionSchema extractSchemaFromDef(const Def& def, const Self& self) {
    const auto name = def.name().name();
    std::vector<Argument> args = parseArgsFromDecl(def.decl(), self);
    std::vector<Argument> returns = parseReturnFromDecl(def.decl());
    return FunctionSchema(
        name, "", std::move(args), std::move(returns), false, false);
  }

  std::vector<Argument> emitFormalArguments(
      const Def& def,
      const Self& self,
      const FunctionSchema& schema,
      Block* block) {
    std::vector<Argument> arguments; // for schema
    // inputs
    auto it = def.decl().params().begin();
    auto end = def.decl().params().end();
    auto expected_annotation_size = def.decl().params().size();
    if (self) {
      expected_annotation_size--;
    }
    if (schema.arguments().size() != expected_annotation_size) {
      throw ErrorReport(def.decl().params().range())
          << "Number of type annotations for"
          << " function parameters (" << schema.arguments().size() << ")"
          << " does not match the number of parameters on the function ("
          << expected_annotation_size << ")!";
    }

    if (self) {
      AT_ASSERT(it != end);
      const auto& name = (*it).ident().name();
      Value* new_input = block->addInput()->setUniqueName(name);
      environment_stack->setSugaredVar(
          (*it).ident().range(), name, self(new_input));
      arguments.emplace_back(name, new_input->type());
      ++it;
    }
    size_t arg_annotation_idx = 0;
    for (; it != end; ++it) {
      auto& name = (*it).ident().name();
      // Add the input to the graph
      Value* new_input = block->addInput();
      if (meaningfulName(name)) {
        new_input->setUniqueName(name);
      }
      // Record the type for the schema and set the Type on the Value*
      arguments.push_back(schema.arguments().at(arg_annotation_idx++));
      new_input->setType(arguments.back().type());

      // NB: set type of new_input before setVar call so the Store is
      // typed appropriately
      environment_stack->setVar((*it).ident().range(), name, new_input);
    }
    return arguments;
  }

  Argument emitOutput(
      const SourceRange& range,
      const FunctionSchema& schema,
      Block* block) {
    // rewrites ensure there is always a return statement in program
    AT_ASSERT(def_stack_.back().merged_return_type_);
    // outputs
    Value* result = environment_stack->getVar("$return", range);
    block->registerOutput(result);
    return Argument("", def_stack_.back().merged_return_type_);
  }

  void emitStatements(const List<Stmt>& statements) {
    return emitStatements(statements.begin(), statements.end());
  }

  // XXX - right now closures are used _only_ for defining gradients internally
  // There are several unfinished aspects that make them unusable generally
  // 1. We do not have a type, ivalue, operator to represent prim::Function, so
  // closure_node has type None
  // 2. There is no export logic for it yet, so it cannot be
  // exported/python_printed
  // 3. There is nothing preventing the assignment of already existing variables
  // inside the closures
  //    the changes to those variables will just get forgotten.
  // 4. There is no parsing support in frontend.py, this is intentional since it
  //    prevents people from accidentally using this feature.
  std::shared_ptr<ClosureValue> emitClosure(
      const std::function<void(Block*)>& emit_body) {
    Node* closure_node = graph->insertNode(graph->create(prim::Function, 1));
    // it is not a real thing yet, so just say the type is None
    closure_node->output()->setType(NoneType::get());
    Block* block = closure_node->addBlock();
    {
      WithInsertPoint guard(block);
      pushFrame(block, /*starts_def=*/true);
      emit_body(block);
      popFrame(/*ends_def=*/true);
    }
    return std::make_shared<ClosureValue>(closure_node->output());
  }

  void emitClosure(const Def& def) {
    // invoked once the closure block is set as the enviroment
    auto emit_body = [&](Block* closure_block) {
      emitDef(
          def,
          nullptr,
          closure_block); // ignore schema return, we just wont use it for now
                          // since we never create a Method for the closure
    };
    auto closure_value = emitClosure(emit_body);
    environment_stack->setSugaredVar(
        def.name().range(), def.name().name(), closure_value);
  }

  void emitReturn(const Return& stmt) {
    Value* result = emitExpr(stmt.expr());
    TypePtr result_type = def_stack_.back().declared_return_type_;
    // result type is annotated, every return must convert to that type
    if (result_type) {
      // this guard skips implicit conversion from None -> Tensor for the return
      // type. otherwise forgetting a return a function returning a tensor will
      // cause a None to be converted to a tensor.
      if (!(result_type->isSubtypeOf(TensorType::get()) &&
            result->type()->isSubtypeOf(NoneType::get()))) {
        result = tryConvertToType(
            stmt.range(),
            *graph,
            result_type,
            result,
            /*allow_conversions=*/true);
      }

      if (!result->type()->isSubtypeOf(result_type)) {
        throw ErrorReport(stmt.range())
            << "Return value was annotated as having type "
            << result_type->python_str() << " but is actually of type "
            << result->type()->python_str();
      }
    } else {
      result_type = def_stack_.back().merged_return_type_;
      if (!result_type) {
        result_type = result->type();
      }
      if (!unifyTypes(result_type, result->type())) {
        throw ErrorReport(stmt.range())
            << "Previous return statement returned a value of type "
            << result_type->python_str()
            << " but this return statement returns a value of type "
            << result->type()->python_str();
      }
    }
    AT_ASSERT(result_type);
    def_stack_.back().merged_return_type_ = result_type;
    environment_stack->setVar(stmt.range(), "$return", result);
  }

  void emitStatements(
      List<Stmt>::const_iterator begin,
      List<Stmt>::const_iterator end) {
    for (; begin != end; ++begin) {
      auto stmt = *begin;
      switch (stmt.kind()) {
        case TK_IF:
          emitIf(If(stmt));
          break;
        case TK_WHILE:
          emitWhile(While(stmt));
          break;
        case TK_FOR:
          emitFor(For(stmt));
          break;
        case TK_ASSIGN:
          emitAssignment(Assign(stmt));
          break;
        case TK_AUG_ASSIGN:
          emitAugAssignment(AugAssign(stmt));
          break;
        case TK_GLOBAL:
          for (auto ident : Global(stmt).names()) {
            const auto& name = Ident(ident).name();
            environment_stack->setVar(
                ident.range(), name, graph->addInput(name));
          }
          break;
        case TK_EXPR_STMT: {
          auto expr = ExprStmt(stmt).expr();
          emitSugaredExpr(expr, 0);
        } break;
        case TK_RAISE:
          emitRaise(Raise(stmt).range());
          break;
        case TK_ASSERT:
          emitAssert(Assert(stmt));
          break;
        case TK_RETURN: {
          emitReturn(Return(stmt));
        } break;
        case TK_PASS:
          // Emit nothing for pass
          break;
        case TK_DEF:
          emitClosure(Def(stmt));
          break;
        default:
          throw ErrorReport(stmt)
              << "Unrecognized statement kind " << kindToString(stmt.kind());
      }
    }
  }

  std::shared_ptr<Environment> emitSingleIfBranch(
      Block* b,
      const List<Stmt>& branch,
      const Refinements& refinements) {
    pushFrame(b);
    WithInsertPoint guard(b);
    insertRefinements(refinements);
    emitStatements(branch);
    return popFrame();
  }

  Node* create(Symbol kind, const SourceRange& loc, size_t n_outputs) {
    return graph->create(kind, n_outputs)->setSourceRange(loc);
  }

  Value* emitTernaryIf(const TernaryIf& expr) {
    const auto& bool_info = findRefinements(expr.cond());
    Value* cond_value = emitCond(expr.cond());
    auto true_expr = [&] {
      insertRefinements(bool_info.true_refinements_);
      return emitExpr(expr.true_expr());
    };
    auto false_expr = [&] {
      insertRefinements(bool_info.false_refinements_);
      return emitExpr(expr.false_expr());
    };
    return emitIfExpr(expr.range(), cond_value, true_expr, false_expr);
  }

  Value* emitListComprehension(const ListComp& lc) {
    // this avoids a race condition where we would re-use the same temp name
    static std::atomic<size_t> tmp_count{0};
    const auto tmp_name =
        std::string("___list_acc") + std::to_string(tmp_count++);
    const auto list_value = emitExpr(lc.iter());
    if (list_value->type()->kind() != TypeKind::ListType) {
      // TODO: constraining iterators to be simple lists for now
      // as it makes easy to get list's element type.
      throw ErrorReport(lc.range())
          << "iterator expression is expected to be a list";
    }
    auto elem_types = list_value->type()->containedTypes();
    // TODO: users can easily change the type to (x,1) or float(x)
    // as in `float(x) for x in my_list_of_ints`
    // eventually, we would probably want to temporarily inject x
    // so we can evaluate the generator expression (e.g. `float(x)`) depending
    // on x

    // given `[x*2 for x in my_list]` this generates the following AST:
    // __list_acc = []
    // for x in my_list:
    //  __list_acc.append(x*2)
    const auto n = graph->insertNode(
        graph->createList(elem_types.at(0), at::ArrayRef<Value*>{}));
    environment_stack->setVar(lc.range(), tmp_name, n->output());
    const auto tmp_list_ident = Ident::create(lc.range(), tmp_name);
    const auto tmp_list_var = Var::create(lc.range(), tmp_list_ident);
    const auto append_ident = Ident::create(lc.range(), "append");
    const auto dot_op = Select::create(lc.range(), tmp_list_var, append_ident);
    const auto append_args_list = List<Expr>::create(lc.range(), {lc.elt()});
    const auto append_attrs = List<Attribute>::create(lc.range(), {});
    const auto apply_append =
        Apply::create(lc.range(), dot_op, append_args_list, append_attrs);
    const auto expr_stmt = ExprStmt::create(lc.range(), apply_append);
    const auto stmt_list = List<Stmt>::create(lc.range(), {expr_stmt});
    const auto iters_list = List<Expr>::create(lc.range(), {lc.iter()});
    const auto targets_list = List<Expr>::create(lc.range(), {lc.target()});
    const auto for_loop =
        For::create(lc.range(), targets_list, iters_list, stmt_list);
    emitFor(for_loop);
    return n->output();
  }

  // Insert subtyping refinements
  void insertRefinements(const Refinements& ref) {
    for (const auto& name_mappings : ref.mappings_) {
      const std::string& name = name_mappings.first;
      auto type = name_mappings.second.first;
      const auto& range = *name_mappings.second.second;
      Value* v = environment_stack->getVar(name, range);
      if (type != NoneType::get()) {
        Value* output = graph->insert(prim::unchecked_unwrap_optional, {v});
        environment_stack->setVar(range, name, output);
      }
      // todo @eellison - revisit inserting Nones when None subtypes Optional
    }
  }

  Value* emitShortCircuitIf(
      const SourceRange& loc,
      const TreeRef& first_expr,
      const TreeRef& second_expr,
      bool is_or) {
    const auto first_bool_info = findRefinements(first_expr);
    Value* first_value = emitCond(Expr(first_expr));

    // if the second expr in the short circuit is not evaluated,
    // than the first expression is False if the short circuit
    // is an `and` and True if the short circuit is an `or`.
    // `False and expr` -> False, `True or expr` -> True
    //
    // inserting it as a constant makes optimization easier

    Value* first_value_returned;

    const Refinements* first_expr_refinements;
    const Refinements* second_expr_refinements;
    // if it's an OR the first expr is emitted in the true branch
    // and the second expr in the false branch, if it's an AND the opposite
    if (is_or) {
      first_value_returned = graph->insertConstant(true, nullptr, loc);
      first_expr_refinements = &first_bool_info.true_refinements_;
      second_expr_refinements = &first_bool_info.false_refinements_;
    } else {
      first_value_returned = graph->insertConstant(false, nullptr, loc);
      first_expr_refinements = &first_bool_info.false_refinements_;
      second_expr_refinements = &first_bool_info.true_refinements_;
    }

    auto get_first_expr = [&] {
      insertRefinements(*first_expr_refinements);
      return first_value_returned;
    };

    auto get_second_expr = [&] {
      insertRefinements(*second_expr_refinements);
      return emitCond(Expr(second_expr));
    };

    // if this is an OR, eval second expression if first expr is False
    // If this is an AND, eval second expression if first expr is True
    if (is_or) {
      return emitIfExpr(loc, first_value, get_first_expr, get_second_expr);
    } else {
      return emitIfExpr(loc, first_value, get_second_expr, get_first_expr);
    }
  }

  Value* emitIfExpr(
      const SourceRange& range,
      Value* cond_value,
      std::function<Value*()> true_expr,
      std::function<Value*()> false_expr) {
    Node* n = graph->insertNode(create(prim::If, range, 0));

    n->addInput(cond_value);
    auto* true_block = n->addBlock();
    auto* false_block = n->addBlock();

    auto emit_if_expr = [this](Block* b, std::function<Value*()> expr_value) {
      pushFrame(b);
      WithInsertPoint guard(b);
      Value* out_val = expr_value();
      b->registerOutput(out_val);
      popFrame();
    };

    emit_if_expr(true_block, std::move(true_expr));
    emit_if_expr(false_block, std::move(false_expr));

    auto true_type = true_block->outputs().at(0)->type();
    auto false_type = false_block->outputs().at(0)->type();
    auto unified = unifyTypes(true_type, false_type);
    if (!unified) {
      throw ErrorReport(range)
          << "if-expression's true branch has type " << true_type->python_str()
          << " but false branch has type " << false_type->python_str();
    }

    // Add op outputs
    auto expr_value = n->addOutput()->setType(*unified); // Resulting value

    return expr_value;
  }

  Value* emitCond(const Expr& cond) {
    Value* v = emitExpr(cond);
    Value* out;
    try {
      auto bool_cast = environment_stack->getSugaredVar("bool", cond.range());
      out = asSimple(bool_cast->call(cond.get()->range(), method, {v}, {}, 0));
    } catch (...) {
      throw ErrorReport(cond.range()) << "Could not cast value of type "
                                      << v->type()->python_str() << " to bool";
    }
    // cast value not response for checking output type
    if (!out->type()->isSubtypeOf(BoolType::get())) {
      throw ErrorReport(cond)
          << "expected a bool expression for condition but found "
          << out->type()->python_str();
    }
    return out;
  }

  void emitIfElseBlocks(Value* cond_value, const If& stmt) {
    Node* n = graph->insertNode(create(prim::If, stmt.range(), 0));
    n->addInput(cond_value);
    const auto bool_info = findRefinements(stmt.cond());
    auto* true_block = n->addBlock();
    auto* false_block = n->addBlock();

    // Emit both blocks once to get the union of all mutated values
    auto save_true = emitSingleIfBranch(
        true_block, stmt.trueBranch(), bool_info.true_refinements_);
    auto save_false = emitSingleIfBranch(
        false_block, stmt.falseBranch(), bool_info.false_refinements_);

    // In python, every variable assigned in an if statement escapes
    // the scope of the if statement (all variables are scoped to the function).
    // Script is a subset of python: we consider variables to be in scope
    // as long as there is a definition of the variable along all paths
    // through the if statemnent
    // ----
    // if ...:
    //   a =
    // else:
    //   ...
    // ... = a  # error, a is not defined along all paths
    // ----
    // if ...:
    //   a =
    // else:
    //   a =
    // ... = a # OK, a is defined along all paths
    // ----
    // a = ...
    // if ...:
    //   a =
    // ... = a # OK, a is defined along all paths

    // ordered set, because we want deterministic graph output
    std::set<std::string> mutated_variables;

    // When we access either the true or false environment,
    // we need to set the insertion point so the prim::Load is inserted
    // into the right block.
    // if var is only defined in one branch save error in case it's used later
    for (auto& v : save_true->definedVariables()) {
      {
        WithInsertPoint insert(false_block);
        if (save_false->findInAnyFrame(v)) {
          mutated_variables.insert(v);
        } else {
          ErrorReport error(stmt);
          environment_stack->setVariableTypeError(v, [=]() -> std::string {
            error << v << " is not defined in the false branch";
            return error.what();
          });
        }
      }
    }
    for (auto& v : save_false->definedVariables()) {
      {
        WithInsertPoint insert(true_block);
        if (save_true->findInAnyFrame(v)) {
          mutated_variables.insert(v);
        } else {
          ErrorReport error(stmt);
          environment_stack->setVariableTypeError(v, [=]() -> std::string {
            error << v << " is not defined in the true branch";
            return error.what();
          });
        }
      }
    }

    // Register outputs in each block
    for (const auto& x : mutated_variables) {
      Value* tv;
      Value* fv;
      {
        WithInsertPoint insert(true_block);
        tv = save_true->getVar(x, stmt.range());
      }
      {
        WithInsertPoint insert(false_block);
        fv = save_false->getVar(x, stmt.range());
      }
      auto unified = unifyTypes(tv->type(), fv->type());

      // attempt to unify the types. we allow variables to be set to different
      // types in each branch as long as that variable is not already in scope,
      // or if that variable does not get used later. here, we save the error
      // so that the error message will be more informative in the case that is
      // used later. When a is accessed in (a + 1), the error will get printed
      // if cond:
      //    a = 1
      // else:
      //    a = tensor
      // b = a + 1
      //
      if (!unified) {
        ErrorReport error(stmt);
        error << "Type mismatch: " << x << " is set to type "
              << tv->type()->python_str() << " in the true branch"
              << " and type " << fv->type()->python_str()
              << " in the false branch";
        if (save_true->findInParentFrame(x) ||
            save_false->findInParentFrame(x)) {
          throw error;
        } else {
          environment_stack->setVariableTypeError(x, [=]() -> std::string {
            return error.what();
          });
          continue;
        }
      }
      environment_stack->setType(x, *unified);
    }
  }

  void emitIf(const If& stmt) {
    // NOTE: emitIf checks on If stmt condition to see if the cond AST kind ==
    // is/is not, for such cases we do meta programming and disable emitting the
    // corresponding branches
    Expr cond = stmt.cond();

    if (cond.kind() != TK_IS && cond.kind() != TK_ISNOT) {
      // emit normal IF stmt for cases except TK_IS and TK_ISNOT
      Value* cond_value = emitCond(cond);
      emitIfElseBlocks(cond_value, stmt);
      return;
    }
    // meta programming on AST for is/is not cases and emit branches base on the
    // possible output of cond
    auto cond_op = BinOp(cond);
    SugaredValuePtr lhs_val = emitSugaredExpr(cond_op.lhs(), 1);
    SugaredValuePtr rhs_val = emitSugaredExpr(cond_op.rhs(), 1);

    List<Stmt> always_none_branch =
        cond.kind() == TK_IS ? stmt.trueBranch() : stmt.falseBranch();
    List<Stmt> never_none_branch =
        cond.kind() == TK_IS ? stmt.falseBranch() : stmt.trueBranch();

    auto lhs_none = lhs_val->isNone();
    auto rhs_none = rhs_val->isNone();

    // Dispatch logic (A: ALWAYS, N: NEVER, M: MAYBE):
    //
    // AA, -> emit always_none_branch
    // AN , NA-> emit never_none_branch
    // MA, MM, MN, NM, NN, AM -> emit both conditional branches

    if (lhs_none == ALWAYS && rhs_none == ALWAYS) {
      // None is/is not None: only emit the always_none_branch
      emitStatements(always_none_branch);
    } else if (
        (lhs_none == ALWAYS && rhs_none == NEVER) ||
        (lhs_none == NEVER && rhs_none == ALWAYS)) {
      // lhs_val/rhs_val with A/M: only emit never_none_branch
      emitStatements(never_none_branch);
    } else {
      // all other cases for lhs_val and rhs_val
      // emit the whole If stmt as usual, finish emitCond first
      auto lhs_range = cond_op.lhs().get()->range();
      auto rhs_range = cond_op.rhs().get()->range();

      auto kind = getNodeKind(cond.kind(), cond.get()->trees().size());
      Value* cond_value = emitBuiltinCall(
          cond.get()->range(),
          *method.graph(),
          kind,
          c10::nullopt,
          {lhs_val->asValue(lhs_range, method),
           rhs_val->asValue(rhs_range, method)},
          {},
          /*required=*/true);
      emitIfElseBlocks(cond_value, stmt);
    }
  }

  // *********************** Loop Operators ************************************
  // Emits a loop operators conforming to the semantics specified at
  // https://github.com/onnx/onnx/blob/master/docs/Operators.md#Loop
  // TODO: implement scan_outputs

  // the format of the Loop instruction is:
  // loop_carried_outputs* = Loop(max_trip_count, start_condition,
  //                              loop_carried_inputs*)
  //                    block0(loop_counter, loop_carried_block*) {
  //                       <body>
  //                       -> (continue_condition, loop_carried_block_outputs*)
  //                    }
  // all loop_carried_... lists are the same length and represent the value of
  // loop-carried variables whose definitions are updated as the loop executes
  // in a way that ensure single static assignment.

  // emitLoopCommon does not add the max_trip_count to the Loop node, it relies
  // on different use cases (iterables) to compute the max_trip_count and add the
  // value as the first input of the prim::Loop node 
  Node* emitLoopCommon(
      SourceRange range,
      const List<Stmt>& body,
<<<<<<< HEAD
      at::ArrayRef<IterType> iters_info,
      c10::optional<Expr> cond) {
    Node* n = graph->insertNode(create(prim::Loop, range, 0));
    WithInsertPoint guard(n);
    // emit the start_condition and add it as input (we only emit condition on
    // WHILE loop, and for the FOR loop, the condition on TorchScript class will
    // substitute this constant node with the condition graph on its SugaredValue)
    Value* cond_val = (cond) ? emitCond(cond.value())
                      : graph->insertConstant(true, nullptr, range);
=======
      const std::function<void(Value*, std::shared_ptr<Environment>)>&
          current_element_assigner,
      c10::optional<Expr> cond,
      Value* max_trip_count_val = nullptr) {
    if (!max_trip_count_val) {
      max_trip_count_val = materializeConstant(
          std::numeric_limits<int64_t>::max(),
          *graph,
          range,
          integral_constants);
    }

    Value* cond_val = (cond) ? emitCond(cond.value())
                             : graph->insertConstant(true, nullptr, range);

    Node* n = graph->insertNode(create(prim::Loop, range, 0));
    WithInsertPoint guard(n);

    n->addInput(max_trip_count_val);
>>>>>>> bb1dbdb9
    n->addInput(cond_val);
    
    auto* body_block = n->addBlock();
    body_block->addInput()->setType(IntType::get()); // Iteration num

    {
      pushFrame(body_block);
      WithInsertPoint guard(body_block);

      // Insert a placeholder for each iterator target to allow the loop body to
      // refer to them in the value table, and emit the rest of the FOR loop.
      // These placeholders will be fixed up by each SugaredValue fillLoopInfo call.
      for(auto iter: iters_info) {
        Node *assigner = graph->insertNode(create(prim::Placeholder, range, 1));
        assigner->output()->setType(iter.second);
        environment_stack->setVar(range, iter.first, assigner->output());
      }

      // emit the body statements
      emitStatements(body);

<<<<<<< HEAD
      // Also emit the continue conditional for WHILE loop or insert constant node
      // for FOR loop
      cond_val = (cond) ? emitCond(cond.value())
                        : graph->insertConstant(true, nullptr, range);
      body_block->registerOutput(cond_val);
      auto body_frame = popFrame();
      auto outer_frame = environment_stack;

      // Add block outputs to correspond to each captured input
      // some of these will be removed.
      for (const auto& x : body_frame->captured_inputs) {
        auto fv = body_frame->getValueInThisFrame(range, x);
        body_block->registerOutput(fv);
      }
=======
      Value* block_condition = (cond)
          ? emitCond(cond.value())
          : graph->insertConstant(true, nullptr, range);
>>>>>>> bb1dbdb9

      body_block->registerOutput(block_condition);

      popFrame();
    }
    return n;
  }

  void emitFor(const For& stmt) {
    auto targets = stmt.targets();
    auto itrs = stmt.itrs();
    auto body = stmt.body();
    if (stmt.itrs().size() != 1) {
      throw ErrorReport(stmt)
          << "List of iterables is not supported currently.";
    }
    if (targets.size() != 1) {
      throw ErrorReport(stmt)
          << "Iteration variable unpacking is not supported";
    }

    if (targets[0].kind() != TK_VAR) {
      throw ErrorReport(targets[0])
          << "unexpected expression in variable initialization of for loop";
    }
    auto target = Var(targets[0]).name();

    // Emit loop information for builtinFunction values like range(), zip(), 
    // enumerate() or SimpleValue like List, Tensor, Dict, etc.
    auto sv = emitSugaredExpr(itrs[0], 1);

    // We will get IterableValue for builtinFunctions and SimpleValue for types
    // like List, Tensor, Dict. 
    auto siv = std::dynamic_pointer_cast<SimpleValue>(sv);
    auto iterable_val = std::dynamic_pointer_cast<IterableValue>(sv);

    if ((siv && (siv->getValue()->type()->kind() == TypeKind::ListType
        || siv->getValue()->type()->isSubtypeOf(TensorType::get()))
        ) || iterable_val) {
      std::vector<IterType> iters_info;
      std::vector<TypePtr> types_info = sv->getItersTypeInfo(stmt.range(), method);
      TORCH_INTERNAL_ASSERT(targets.size() == types_info.size());
      for(size_t i = 0; i < targets.size(); ++ i) {
        std::string iter_name = Var(targets[i]).name().name();
        iters_info.emplace_back(IterType(iter_name, types_info[i]));
      }

      Node* loop_node = emitLoopCommon(stmt.range(), stmt.body(), iters_info, {});
      sv->fillInLoopInfo(stmt.range(), method, loop_node, iters_info.size());
      return;
    }

    // Emit or unroll the loop for Tuple or ModuleList, we choose to unroll or emit
    // each subelemnt for each iteration separately. This is because for ModuleList,
    // each module inside the list may be different types, so FOR .. in ModuleList
    // essentially should emit different stmts for each iteration, which we shouldn't
    // emit the prim::Loop node for it, the same rule applies for the Tuple case. 
    auto instances = sv->asTuple(stmt.range(), method);
    const std::string& target_name = target.name();
    pushFrame(environment_stack->block());
    for (const auto& inst : instances) {
      environment_stack->setSugaredVar(itrs[0].range(), target_name, inst);
      emitStatements(body);
    }

    for (const auto& n : environment_stack->definedVariables()) {
      if (environment_stack->findInParentFrame(n)) {
        environment_stack->next->setVar(
            stmt.range(), n, environment_stack->getVar(n, stmt.range()));
      }
    }
    popFrame();
  }

  void emitWhile(const While& stmt) {
    auto cond = stmt.cond();
    // pass in empty iterable assigner list since WHILE does not need assigners
    Node* loop_node = emitLoopCommon(stmt.range(), stmt.body(), {}, cond);
    // fill in max_trip_count_val for the prim::Loop node for complete information
    Value* max_trip_count_val = materializeConstant(
      std::numeric_limits<int64_t>::max(),
      *graph,
      stmt.range(),
      integral_constants);

    loop_node->insertInput(0, max_trip_count_val);
  }

  // Currently we do not support assigning exceptions to variables,
  // a = Exception("hi")
  // raise a
  //
  // We ignore the expression following raise
  //
  // NYI: add exception logic to control-flow nodes
  // if True:
  //   a = 1
  // else
  //   raise Exception("Hi")
  // print(a)
  void emitRaise(const SourceRange& loc) {
    const std::string exception = "Exception";
    auto string_input = insertConstant(*graph, exception, nullptr, loc);
    graph->insert(prim::RaiseException, {string_input}, {}, loc);
  }

  void emitAssert(const Assert& stmt) {
    Value* cond_value = emitCond(stmt.test());
    Node* n = graph->insertNode(create(prim::If, stmt.range(), 0));

    n->addInput(cond_value);
    /* true_block =*/n->addBlock();
    auto* false_block = n->addBlock();

    // if assert test is false throw exception
    pushFrame(false_block);
    WithInsertPoint guard(false_block);
    emitRaise(stmt.range());
    popFrame();
  }

  // Validate that the `lhs` Expr's in an assignment statement are valid. That
  // is:
  //
  // 1) All lhs Expr's are either Var or Starred nodes
  // 2) There is at most one Starred node in the lhs Expr
  // 3) A Starred node can only appear when there is another non-Starred lhs
  //    Expr. Concretely this means that `*abc = func()` is illegal. Unpacking
  //    all outputs into a tuple is covered by `abc = func()`.
  bool calcNumStarredUnpack(const List<Expr>& lhs, const SourceRange& r) {
    size_t num_normal_assign = 0;
    size_t num_starred = 0;
    for (const auto& assignee : lhs) {
      if (assignee.kind() == TK_VAR || assignee.kind() == TK_SUBSCRIPT) {
        num_normal_assign++;
      } else if (assignee.kind() == TK_STARRED) {
        num_starred++;
      } else {
        throw ErrorReport(assignee) << "lhs of assignment must be a variable, "
                                    << "subscript, or starred expression.";
      }
    }

    if (num_starred > 1) {
      throw ErrorReport(r)
          << "Only one starred expression is allowed on the lhs.";
    }

    if (num_starred > 0 && num_normal_assign == 0) {
      throw ErrorReport(r) << "A Starred expression may only appear on the "
                           << "lhs within the presence of another non-starred"
                           << " expression.";
    }

    return num_starred;
  }

  // Get the appropriate builtin op for this augmented assignment
  // If the RHS is a tensor, return the corresponding ATen in-place op
  // If it's a list of scalars, then return the corresponding list augment op
  Symbol getAugOp(const AugAssign& stmt, bool isTensor) {
    switch (stmt.aug_op()) {
      case '+':
        return isTensor ? aten::add_ : aten::add;
      case '-':
        return isTensor ? aten::sub_ : aten::sub;
      case '/':
        return isTensor ? aten::div_ : aten::div;
      case '*':
        return isTensor ? aten::mul_ : aten::mul;
      default:
        throw ErrorReport(stmt)
            << "Unknown augmented assignment: " << kindToString(stmt.aug_op());
    }
  }

  // Emit nodes for augmented assignments like `+=`
  void emitAugAssignment(const AugAssign& stmt) {
    switch (stmt.lhs().kind()) {
      case TK_VAR: {
        emitAugAssignmentToVar(stmt);
      } break;
      case '.': {
        emitAugAssignmentToSelectVar(stmt);
      } break;
      case TK_SUBSCRIPT: {
        emitAugAssignmentToSubscript(stmt);
      } break;
      default:
        throw ErrorReport(stmt.lhs())
            << "unexpected expression on "
            << "left-hand side of augmented assignment.";
    }
  }

  // This will be called when there is a class param or module buffer
  // mutation which make the LHS of the expr be a select expression
  //
  // Example like:
  // class A(Module):
  //  def __init__():
  //    self.register_buffer("running_var", torch.zeros(1))
  //
  //  def forward():
  //    self.num_batches += 1
  //
  // In this case we will only consider the scenario that the module
  // buffer type is a tensor, and we emit the corresponding tensor
  // in place op, and throw error for other unsupported types
  void emitAugAssignmentToSelectVar(const AugAssign& stmt) {
    const auto lhs = Select(stmt.lhs());
    const auto lhsSugaredVar =
        environment_stack->getSugaredVar(Var(lhs.value()).name());
    const auto lhsValue =
        lhsSugaredVar->attr(lhs.range(), method, lhs.selector().name())
            ->asValue(lhs.range(), method);
    if (lhsValue->type()->isSubtypeOf(TensorType::get())) {
      // for module parameter/buffer assignment, only consider tensor types,
      // emit the corresponding in-place op
      const auto rhs = NamedValue(stmt.rhs().range(), emitExpr(stmt.rhs()));
      const auto self = NamedValue(stmt.lhs().range(), "self", lhsValue);
      emitBuiltinCall(
          stmt.range(),
          *method.graph(),
          getAugOp(stmt, /*isTensor=*/true),
          self,
          {rhs},
          {},
          /*required=*/true);

    } else {
      throw ErrorReport(stmt.lhs())
          << "left-hand side of augmented assignment to module "
          << "parameters/buffers can only be tensor types";
    }
  }

  void emitAugAssignmentToVar(const AugAssign& stmt) {
    const auto lhs = Var(stmt.lhs());
    const auto lhsValue = environment_stack->getSugaredVar(lhs.name())
                              ->asValue(lhs.range(), method);
    if (lhsValue->type()->isSubtypeOf(TensorType::get())) {
      // for tensors, emit the corresponding in-place op
      const auto rhs = NamedValue(stmt.rhs().range(), emitExpr(stmt.rhs()));
      const auto self = NamedValue(stmt.lhs().range(), "self", lhsValue);
      const auto output = emitBuiltinCall(
          stmt.range(),
          *method.graph(),
          getAugOp(stmt, /*isTensor=*/true),
          self,
          {rhs},
          {},
          /*required=*/true);

      environment_stack->setVar(lhs.range(), lhs.name().name(), output);
    } else {
      // for primitive types, desugar into a simple assignment
      //   e.g. foo += 1 becomes foo.2 = foo + 1
      Ident lhs = Var(stmt.lhs()).name();
      Expr expr = BinOp::create(
          stmt.range(),
          stmt.aug_op(),
          Var::create(lhs.range(), lhs),
          stmt.rhs());
      environment_stack->setVar(lhs.range(), lhs.name(), emitExpr(expr));
    }
  }

  void emitAugAssignmentToSubscript(const AugAssign& stmt) {
    // Process the base list value
    const auto lhs = Subscript(stmt.lhs());
    const auto sliceable = emitExpr(lhs.value());

    if (sliceable->type()->isSubtypeOf(TensorType::get())) {
      // If it's a tensor, just fully evaluate the subscript operation and emit
      // an in-place assignment
      std::vector<Value*> tensorIndices;
      Value* sliced;
      std::tie(sliced, tensorIndices) = emitIntAndSliceIndexing(
          lhs.range(), sliceable, lhs.subscript_exprs());

      const auto slicedArg = NamedValue(stmt.lhs().range(), "self", sliced);
      const auto rhs = NamedValue(stmt.rhs().range(), emitExpr(stmt.rhs()));
      if (tensorIndices.size() == 0) {
        // Common case: we only tried to index with int and slices. Emit the
        // correct augmented assignment op to the sliced value
        emitBuiltinCall(
            stmt.range(),
            *method.graph(),
            getAugOp(stmt, /*isTensor=*/true),
            slicedArg,
            {rhs},
            {},
            /*required=*/true);
      } else {
        // Special case: we tried to do "advanced indexing". Lower this expr
        // into `index` and `index_put_` ops with tensordices of Tensor?[]
        const auto indices = graph
                                 ->insertNode(graph->createList(
                                     OptionalType::ofTensor(), tensorIndices))
                                 ->output();
        const auto indexed =
            graph->insert(aten::index, {slicedArg, indices}, {}, stmt.range());
        const auto augmented = emitBuiltinCall(
            stmt.range(),
            *method.graph(),
            getAugOp(stmt, /*isTensor=*/true),
            indexed,
            {rhs},
            {},
            /*required=*/true);
        graph->insert(
            aten::index_put_,
            {slicedArg, indices, augmented},
            {},
            stmt.range());
      }
    } else {
      // Otherwise, it should be a list.  Lower this expression into:
      //     list.set_item(get_item(idx).add_(value))
      // similar to how Python handles things.
      const auto listType = sliceable->type()->cast<ListType>();
      AT_ASSERT(listType != nullptr);

      bool isTensorList =
          listType->getElementType()->isSubtypeOf(TensorType::get());

      // Get the idx to augment
      const auto subscriptExprs = lhs.subscript_exprs();
      if (subscriptExprs.size() != 1) {
        throw ErrorReport(subscriptExprs)
            << "Sliced expression not yet supported for"
            << " subscripted list augmented assignment. "
            << "File a bug if you want this.";
      }
      const auto idxValue = emitExpr(subscriptExprs[0]);

      const auto listArg = NamedValue(lhs.value().range(), "list", sliceable);
      const auto idxArg = NamedValue(subscriptExprs.range(), "idx", idxValue);
      const auto valueArg =
          NamedValue(stmt.rhs().range(), "value", emitExpr(stmt.rhs()));

      const auto getItem =
          graph->insert(aten::select, {listArg, idxArg}, {}, stmt.range());
      const auto augmentedItem = graph->insert(
          getAugOp(stmt, isTensorList), {getItem, valueArg}, {}, stmt.range());
      graph->insert(
          aten::_set_item, {listArg, idxArg, augmentedItem}, {}, stmt.range());
    }
  }

  // Emit mutating assignments like `foo[0] = bar`
  void emitSubscriptAssign(
      const SourceRange& stmtRange,
      const Subscript& lhs,
      const Expr& rhs) {
    emitSubscriptAssign(stmtRange, lhs, NamedValue(rhs.range(), emitExpr(rhs)));
  }

  void emitSubscriptAssign(
      const SourceRange& stmtRange,
      const Subscript& lhs,
      const NamedValue& rhs) {
    // First check the base value.
    auto sliceable = emitExpr(lhs.value());

    // If it's a tensor, copy the RHS data into it
    if (sliceable->type()->isSubtypeOf(TensorType::get())) {
      std::vector<Value*> tensorIndices;
      Value* sliced;
      // Handle multi-dimensional slicing: first emit int/slice indexing
      // TODO: the Python equivalent code has special-cased copy_to
      // broadcasting to match NumPy semantics (see PR#4853). We can't
      // replicate that without knowing the size of the Tensor; so really that
      // code should be moved into the aten function
      std::tie(sliced, tensorIndices) = emitIntAndSliceIndexing(
          lhs.range(), sliceable, lhs.subscript_exprs());

      const auto slicedArg = NamedValue(lhs.range(), sliced);
      if (tensorIndices.size() == 0) {
        // Common case: we only tried to index with int and slices. Copy the
        // RHS into the resulting tensor.
        graph->insert(aten::copy_, {slicedArg, rhs}, {}, stmtRange);
      } else {
        // Special case: we tried to do "advanced indexing" with a tensor.
        // Dispatch to `aten::index_put_` with tensorindices of Tensor?[]
        const auto indices = graph
                                 ->insertNode(graph->createList(
                                     OptionalType::ofTensor(), tensorIndices))
                                 ->output();

        graph->insert(
            aten::index_put_, {slicedArg, indices, rhs}, {}, stmtRange);
      }

      // Otherwise, this is a list. Dispatch to aten::_set_item to both select
      // and assign
    } else {
      const auto subscript = lhs.subscript_exprs();
      if (subscript.size() != 1 || subscript[0].kind() == TK_SLICE_EXPR) {
        throw ErrorReport(subscript)
            << "Sliced expression not yet supported for"
            << " subscripted list assignment. "
            << "File a bug if you want this.";
      }

      std::vector<NamedValue> args;
      args.emplace_back(lhs.value().range(), "list", sliceable);
      args.emplace_back(
          lhs.subscript_exprs().range(), "idx", emitExpr(subscript[0]));
      args.push_back(rhs);

      graph->insert(aten::_set_item, args, {}, stmtRange);
    }
  }

  void emitTupleAssign(const TupleLiteral& tl, const Expr& rhs) {
    size_t n_binders = tl.inputs().size();
    bool starred_unpack = calcNumStarredUnpack(tl.inputs(), tl.range());
    if (starred_unpack)
      n_binders--;
    auto output = emitSugaredExpr(rhs, n_binders);
    auto outputs = output->asTuple(
        rhs.range(),
        method,
        starred_unpack ? c10::nullopt : c10::optional<size_t>{n_binders});
    if (outputs.size() < n_binders) {
      throw ErrorReport(tl)
          << "need " << (starred_unpack ? "at least " : "") << n_binders
          << " values to unpack but found only " << outputs.size();
    }
    if (outputs.size() > n_binders && !starred_unpack) {
      throw ErrorReport(tl) << "too many values to unpack: need " << n_binders
                            << " but found " << outputs.size();
    }
    int i = 0;
    for (auto assignee : tl.inputs()) {
      switch (assignee.kind()) {
        case TK_SUBSCRIPT:
          emitSubscriptAssign(
              rhs.range(),
              Subscript(assignee),
              NamedValue(
                  rhs.range(), outputs.at(i)->asValue(rhs.range(), method)));
          i++;
          break;
        case TK_VAR:
          environment_stack->setSugaredVar(
              assignee.range(), Var(assignee).name().name(), outputs.at(i));
          i++;
          break;
        case TK_STARRED: {
          auto var = Starred(assignee).expr();
          if (var.kind() != TK_VAR) {
            throw ErrorReport(var)
                << "Cannot pack a tuple into a non-variable.";
          }
          size_t n_matched = outputs.size() - n_binders;
          ArrayRef<std::shared_ptr<SugaredValue>> outputs_ref = outputs;
          auto values = fmap(
              outputs_ref.slice(i, n_matched),
              [&](const std::shared_ptr<SugaredValue>& v) {
                return v->asValue(assignee.range(), method);
              });
          auto tup = graph->insertNode(graph->createTuple(values))->output();
          environment_stack->setVar(var.range(), Var(var).name().name(), tup);
          i += n_matched;
        } break;
        default:
          throw ErrorReport(assignee)
              << "unexpected expression on the left-hand side";
      }
    }
  }

  void emitAssignment(const Assign& stmt) {
    switch (stmt.lhs().kind()) {
      case TK_VAR: {
        auto v = Var(stmt.lhs());
        environment_stack->setSugaredVar(
            v.range(), v.name().name(), emitSugaredExpr(stmt.rhs(), 1));
      } break;
      case TK_TUPLE_LITERAL:
        emitTupleAssign(TupleLiteral(stmt.lhs()), stmt.rhs());
        break;
      case '.':
        emitSelectAssign(stmt);
        break;
      case TK_SUBSCRIPT:
        emitSubscriptAssign(stmt.range(), Subscript(stmt.lhs()), stmt.rhs());
        break;
      default:
        throw ErrorReport(stmt.lhs())
            << "unexpected expression on left-hand side of assignment.";
    }
  }

  void emitSelectAssign(const Assign& stmt) {
    const auto lhs = Select(stmt.lhs());
    const auto basename = Var(lhs.value()).name();
    const auto rhsValue =
        emitSugaredExpr(stmt.rhs(), 1)->asValue(stmt.rhs().range(), method);
    auto userObject = environment_stack->getSugaredVar(basename);
    userObject->setAttr(stmt.range(), method, lhs.selector().name(), rhsValue);
  }

  NodeKind getNodeKind(int kind, int ninputs) {
    switch (kind) {
      case '+':
        return aten::add;
      case '-':
        return aten::sub;
      case TK_UNARY_MINUS:
        return aten::neg;
      case '*':
        return aten::mul;
      case TK_POW:
        return aten::pow;
      case '@':
        return aten::matmul;
      case TK_STARRED:
        return prim::Starred;
      case '/':
        return aten::div;
      case '%':
        return aten::remainder;
      case TK_NE:
        return aten::ne;
      case TK_EQ:
        return aten::eq;
      case '<':
        return aten::lt;
      case '>':
        return aten::gt;
      case TK_LE:
        return aten::le;
      case TK_GE:
        return aten::ge;
      case TK_AND:
        return aten::__and__;
      case TK_OR:
        return aten::__or__;
      case TK_IS:
        return aten::__is__;
      case TK_ISNOT:
        return aten::__isnot__;
      case TK_NOT:
        return aten::__not__;
      case TK_FLOOR_DIV:
        return aten::floordiv;
      case '&':
        return aten::__and__;
      case '|':
        return aten::__or__;
      case '^':
        return aten::__xor__;
      default:
        throw std::runtime_error("unknown kind " + std::to_string(kind));
    }
  }

  std::string getOperatorOverload(int kind, int ninputs) {
    switch (kind) {
      case '+':
        return "__add__";
      case '-':
        return "__sub__";
      case TK_UNARY_MINUS:
        return "__neg__";
      case '*':
        return "__mul__";
      case TK_POW:
        return "__pow__";
      case '/':
        return "__truediv__";
      case '%':
        return "__mod__";
      case TK_NE:
        return "__ne__";
      case TK_EQ:
        return "__eq__";
      case '<':
        return "__lt__";
      case '>':
        return "__gt__";
      case TK_LE:
        return "__le__";
      case TK_GE:
        return "__ge__";
      case '&':
        return "__and__";
      case '|':
        return "__or__";
      case '^':
        return "__xor__";
      default:
        throw std::runtime_error("unknown kind " + std::to_string(kind));
    }
  }

  std::vector<NamedValue> getNamedValues(
      const TreeList& trees,
      bool maybe_unpack) {
    std::vector<NamedValue> values;
    for (const auto& tree : trees) {
      if (maybe_unpack && tree->kind() == TK_STARRED) {
        auto starred = Starred(tree);
        auto entries = emitSugaredExpr(starred.expr(), 1)
                           ->asTuple(starred.range(), method);
        for (const auto& entry : entries) {
          values.emplace_back(
              tree->range(), entry->asValue(starred.range(), method));
        }
      } else {
        values.emplace_back(tree->range(), emitExpr(Expr(tree)));
      }
    }
    return values;
  }
  std::vector<NamedValue> getNamedValues(
      const List<Expr>& trees,
      bool maybe_unpack) {
    return getNamedValues(trees.tree()->trees(), maybe_unpack);
  }

  std::vector<Value*> getValues(const TreeList& trees, bool maybe_unpack) {
    return toValues(*graph, getNamedValues(trees, maybe_unpack));
  }
  std::vector<Value*> getValues(const List<Expr>& trees, bool maybe_unpack) {
    return getValues(trees.tree()->trees(), maybe_unpack);
  }

  std::vector<NamedValue> emitAttributes(const List<Attribute>& attributes) {
    return fmap(attributes, [&](const Attribute& attr) {
      return NamedValue(
          attr.range(), attr.name().name(), emitExpr(attr.value()));
    });
  }

  void checkApplyExpr(Apply& apply, SourceRange& loc) {
    if (apply.inputs().size() != 2) {
      throw ErrorReport(loc) << Var(apply.callee()).name().name()
                             << " expected exactly two arguments but found "
                             << apply.inputs().size();
    }
    if (apply.attributes().size() > 0) {
      throw ErrorReport(loc)
          << Var(apply.callee()).name().name() << " takes no keyword arguments";
    }
  }

  std::shared_ptr<SugaredValue> emitApplyExpr(Apply& apply, size_t n_binders) {
    auto sv = emitSugaredExpr(apply.callee(), 1);
    auto loc = apply.callee().range();
    if (auto fork_value = dynamic_cast<ForkValue*>(sv.get())) {
      auto& trees = apply.inputs().tree()->trees();
      if (trees.size() < 1) {
        throw ErrorReport(loc) << "Expected at least one argument to fork()";
      }
      auto forked = emitSugaredExpr(Expr(trees[0]), 1);
      TreeList sliced_trees(trees.begin() + 1, trees.end());
      auto inputs = getNamedValues(sliced_trees, true);
      auto attributes = emitAttributes(apply.attributes());
      return emitForkExpr(loc, forked, inputs, attributes);
    } else if (auto annotate_value = dynamic_cast<AnnotateValue*>(sv.get())) {
      checkApplyExpr(apply, loc);
      TypePtr type = typeParser_.parseTypeFromExpr(apply.inputs()[0]);
      Value* expr = tryConvertToType(
          apply.range(),
          *graph,
          type,
          emitExpr(apply.inputs()[1], type),
          /*allow_conversions=*/true);

      // This is to ensure even if user forgets to call annotate None with the
      // Optional wrapper type, we still generate the correct value with the
      // Optional type. e.g. it makes annoate(Tensor, None) to behave the same
      // with annotate(Optional[Tensor], None). It also maintains the backward
      // compatibility of exported model on Optional undefined tensor/None
      auto opt_type = expr->type()->cast<OptionalType>();
      bool forget_opt_annotate =
          opt_type && *opt_type->getElementType() == *type;

      if (!forget_opt_annotate && !expr->type()->isSubtypeOf(type)) {
        throw ErrorReport(apply.inputs())
            << "expected an expression of type " << type->python_str()
            << " but found " << expr->type()->python_str();
      }
      return std::make_shared<SimpleValue>(expr);
    } else if (auto getattr = dynamic_cast<GetAttrValue*>(sv.get())) {
      checkApplyExpr(apply, loc);
      auto obj = emitSugaredExpr(apply.inputs()[0], 1);
      auto selector = apply.inputs()[1];
      if (selector.kind() != TK_STRINGLITERAL) {
        throw ErrorReport(loc)
            << "getattr's second argument must be a string literal";
      }
      const std::string& name = StringLiteral(selector).text();
      return obj->attr(apply.range(), method, name);
    } else if (auto isinstance = dynamic_cast<IsInstanceValue*>(sv.get())) {
      // NOTE: for `isinstance` builtin call in JIT, we only check the static
      // types on the inputs to evaluate, and insert the corresponding constant
      // node
      std::function<bool(Expr, Expr)> isInstanceCheck = [&](Expr obj,
                                                            Expr classinfo) {
        if (classinfo.kind() == TK_TUPLE_LITERAL) {
          // handle the case for recursive tuple classinfo
          // return true if obj is an instance of any of the types
          for (Expr e : TupleLiteral(classinfo).inputs()) {
            if (isInstanceCheck(obj, e)) {
              return true;
            }
          }
          return false;
        }
        auto type_name = typeParser_.parseBaseTypeName(classinfo);
        if (!type_name) {
          throw ErrorReport(classinfo.range())
              << "type must be a type identifier";
        }
        auto val = emitExpr(obj);
        // Special casing for list and tuple since isinstance(x, list) and
        // isinstance(x, tuple) does not accept List[int] / Tuple[int] like
        // subscript type annotation in python
        if (*type_name == "list" && val->type()->cast<ListType>()) {
          return true;
        } else if (*type_name == "tuple" && val->type()->cast<TupleType>()) {
          return true;
        } else if (val->type()->cast<OptionalType>()) {
          throw ErrorReport(loc)
              << "Optional isinstance check is not supported, "
              << "consider use is/isnot None instead";
        } else {
          TypePtr type = typeParser_.parseTypeFromExpr(classinfo);
          if (val->type()->isSubtypeOf(type)) {
            return true;
          }
        }
        return false;
      };
      checkApplyExpr(apply, loc);
      bool is_instance_val =
          isInstanceCheck(apply.inputs()[0], apply.inputs()[1]);
      return std::make_shared<SimpleValue>(
          graph->insertConstant(is_instance_val, nullptr, loc));
    } else if (auto classNew = dynamic_cast<ClassNewMethod*>(sv.get())) {
      if (apply.inputs().size() != 1) {
        throw ErrorReport(loc) << "Only one argument to __new__ allowed";
      }
      auto arg = emitSugaredExpr(apply.inputs()[0], 1);
      auto class_arg = dynamic_cast<ClassValue*>(arg.get());
      if (!class_arg) {
        throw ErrorReport(loc)
            << "Expected class value as argument to __new__, got "
            << arg->kind() << " instead";
      }
      if (class_arg->type_ != classNew->type_) {
        throw ErrorReport(loc)
            << "Argument to __new__() must match the class "
            << "you are calling __new__() on. "
            << "Got: " << class_arg->type_->python_str()
            << ", expected: " << classNew->type_->python_str();
      }

      return classNew->createObject(apply.range(), method);
    } else {
      auto inputs = getNamedValues(apply.inputs(), true);
      auto attributes = emitAttributes(apply.attributes());
      return sv->call(loc, method, inputs, attributes, n_binders);
    }
  }

  BoolInfo findRefinements(const TreeRef& tree) {
    switch (tree->kind()) {
      case TK_IS:
      case TK_ISNOT: {
        const auto& inputs = tree->trees();
        if (inputs.at(0)->kind() == TK_VAR && inputs.at(1)->kind() == TK_NONE) {
          const std::string& var_name = Var(inputs[0]).name().name();
          Refinements true_info, false_info;
          auto type =
              environment_stack->getVar(var_name, inputs[0]->range())->type();
          if (auto opt_type = type->cast<OptionalType>()) {
            false_info.setRefinement(
                var_name,
                TypeAndRange(opt_type->getElementType(), &tree->range()));
            true_info.setRefinement(
                var_name, TypeAndRange(NoneType::get(), &tree->range()));
          }
          if (tree->kind() == TK_IS) {
            return BoolInfo(true_info, false_info);
          } else {
            return BoolInfo(false_info, true_info);
          }
        }
      } break;
      case TK_NOT: {
        const auto& inputs = tree->trees();
        auto bool_info = findRefinements(inputs[0]);
        return BoolInfo(
            bool_info.false_refinements_, bool_info.true_refinements_);
      }
      case TK_OR:
      case TK_AND: {
        const auto& inputs = tree->trees();
        auto first = findRefinements(inputs[0]);
        auto second = findRefinements(inputs[1]);
        if (tree->kind() == TK_OR) {
          return *first.mergeOr(second);
        } else {
          return *first.mergeAnd(second);
        }
      }
    }
    return BoolInfo();
  }

  Value* emitExpr(const Expr& tree, const TypePtr& type_hint = nullptr) {
    return emitSugaredExpr(tree, 1, type_hint)->asValue(tree.range(), method);
  }

  NodeKind reverseComparision(NodeKind kind) {
    if (kind == aten::lt) {
      return aten::gt;
    } else if (kind == aten::le) {
      return aten::ge;
    } else if (kind == aten::gt) {
      return aten::lt;
    } else if (kind == aten::ge) {
      return aten::le;
    }
    throw std::runtime_error(
        "reverseComparision: unsupported NodeKind. File a bug");
  }

  // any expression that can produce a SugaredValue is handled here
  // expressions that only return a single Value* are handled in emitSimpleExpr
  // type_hint is set if there is a type that this value is expected to be
  // e.g. a : List[int] = []
  // or a = torch.jit.annotate(List[int], [])
  // the caller is responsible for checking that the result matches type_hint
  // emitSugaredExpr is free to ignore it.
  std::shared_ptr<SugaredValue> emitSugaredExpr(
      const Expr& tree,
      size_t n_binders,
      const TypePtr& type_hint = nullptr) {
    switch (tree.kind()) {
      case TK_VAR:
        return environment_stack->getSugaredVar(Var(tree).name());
      case '.': {
        auto select = Select(tree);
        auto sv = emitSugaredExpr(select.value(), 1);
        return sv->attr(select.range(), method, select.selector().name());
      }
      case TK_APPLY: {
        auto apply = Apply(tree);
        return emitApplyExpr(apply, n_binders);
      } break;
      default:
        return std::make_shared<SimpleValue>(emitSimpleExpr(tree, type_hint));
    }
  }

  Value* emitNegate(const TreeRef& tree) {
    const auto& inputs = tree->trees();
    auto named_values = getNamedValues(inputs, /*maybe_unpack=*/false);
    auto neg_val =
        asSimple(makeMagic(
                     "__neg__",
                     std::make_shared<BuiltinFunction>(aten::neg, at::nullopt))
                     ->call(tree->range(), method, named_values, {}, 0));

    // if we emitted a aten::neg and not some other overloaded function,
    // then try to constantfold
    if (neg_val->node()->kind() != aten::neg) {
      return neg_val;
    }
    auto maybe_constant_input = toIValue(neg_val->node()->input());
    if (!maybe_constant_input) {
      return neg_val;
    }
    auto op = getOperation(neg_val->node());
    Stack stack;
    stack.push_back(*maybe_constant_input);
    op(stack);
    AT_ASSERT(stack.size() == 1);
    return graph->insertConstant(stack[0], nullptr, tree->range());
  }

  std::shared_ptr<SugaredValue> emitForkExpr(
      SourceRange loc,
      const std::shared_ptr<SugaredValue>& forked,
      at::ArrayRef<NamedValue> inputs,
      at::ArrayRef<NamedValue> attributes) {
    auto g = method.graph();
    Node* fork_node;
    TypePtr out_type;

    fork_node = g->insertNode(method.graph()->create(prim::forkClosure, 1))
                    ->setSourceRange(loc);

    // We create a fork by emitting a closure and setting the closure output
    // into the fork input. If a closure doesn't already exist, we create one.
    {
      WithInsertPoint insert(fork_node);
      if (ClosureValue* sv = dynamic_cast<ClosureValue*>(forked.get())) {
        Value* closure_output = sv->asValue(loc, method);
        Block* closure_block = closure_output->node()->blocks().at(0);
        TORCH_INTERNAL_ASSERT(closure_block->outputs().size() == 1);
        out_type = closure_block->outputs().at(0)->type();
        fork_node->addInput(closure_output);
      } else {
        auto emit_closure_body = [&](Block* closure_block) {
          auto fn_sugared_output =
              forked->call(loc, method, inputs, attributes, 1);
          auto fn_simple_output = fn_sugared_output->asValue(loc, method);
          closure_block->registerOutput(fn_simple_output);
          out_type = fn_simple_output->type();
        };
        auto closure_value = emitClosure(emit_closure_body);
        fork_node->addInput(closure_value->asValue(loc, method));
      }
    }
    Value* node_output =
        fork_node->output()->setType(FutureType::create(out_type));
    return std::make_shared<SimpleValue>(node_output);
  }

  Value* emitSimpleExpr(
      const TreeRef& tree,
      const TypePtr& type_hint = nullptr) {
    switch (tree->kind()) {
      case TK_IS:
      case TK_ISNOT:
      case TK_FLOOR_DIV:
      case '@': {
        const auto& inputs = tree->trees();
        auto kind = getNodeKind(tree->kind(), inputs.size());
        auto named_values = getNamedValues(inputs, /*maybe_unpack=*/false);
        return emitBuiltinCall(
            tree->range(),
            *method.graph(),
            kind,
            c10::nullopt,
            named_values,
            {},
            /*required=*/true);
      }
      case TK_POW:
      case TK_NE:
      case TK_EQ:
      case '<':
      case '>':
      case TK_LE:
      case TK_GE:
      case '*':
      case '/':
      case '+':
      case '-':
      case '%':
      case '&':
      case '|':
      case '^': {
        const auto& inputs = tree->trees();
        auto kind = getNodeKind(tree->kind(), inputs.size());
        auto overload = getOperatorOverload(tree->kind(), inputs.size());
        auto named_values = getNamedValues(inputs, /*maybe_unpack=*/false);
        return asSimple(
            makeMagic(
                overload, std::make_shared<BuiltinFunction>(kind, at::nullopt))
                ->call(tree->range(), method, named_values, {}, 0));
      }
      case TK_NOT: {
        Value* input = emitCond(Expr(tree->trees()[0]));
        return emitBuiltinCall(
            tree->range(),
            *method.graph(),
            aten::__not__,
            c10::nullopt,
            {input},
            {},
            /*required=*/true);
      }

      case TK_UNARY_MINUS: {
        return emitNegate(tree);
      }
      case TK_AND:
      case TK_OR: {
        const auto& inputs = tree->trees();
        return emitShortCircuitIf(
            tree->range(), inputs[0], inputs[1], tree->kind() == TK_OR);
      }
      case TK_STARRED: {
        throw ErrorReport(tree)
            << "Unexpected starred expansion. File a bug report.";
      }
      case TK_CONST: {
        return emitConst(Const(tree));
      } break;
      case TK_TRUE: {
        return graph->insertConstant(true, nullptr, tree->range());
      } break;
      case TK_FALSE: {
        return graph->insertConstant(false, nullptr, tree->range());
      } break;
      case TK_NONE: {
        return graph->insertConstant(IValue(), nullptr, tree->range());
      } break;
      case TK_SUBSCRIPT: {
        return emitSubscript(Subscript(tree));
      } break;
      case TK_IF_EXPR: {
        return emitTernaryIf(TernaryIf(tree));
      } break;
      case TK_STRINGLITERAL: {
        return emitStringLiteral(StringLiteral(tree));
      } break;
      case TK_LIST_LITERAL: {
        auto ll = ListLiteral(tree);
        auto values = getValues(ll.inputs(), /*maybe_unpack=*/true);

        // determine the element type of the list
        // if we have a type hint of List[T], use T
        // if the list is non-empty use type_of(list[0])
        // otherwise assume it is List[Tensor]
        TypePtr elem_type = TensorType::get();
        if (type_hint && type_hint->kind() == TypeKind::ListType) {
          elem_type = type_hint->expect<ListType>()->getElementType();
        } else if (!values.empty()) {
          elem_type = values.at(0)->type();
        }

        // Tensors are special because they have dymnamic properties. So any
        // list containing tensors should be typed with the unified typeof all
        // the elements.
        if (elem_type->isSubtypeOf(TensorType::get())) {
          for (const auto& value : values) {
            elem_type = unifyTypes(elem_type, value->type()).value();
          }
        }
        for (auto v : values) {
          if (!v->type()->isSubtypeOf(elem_type)) {
            throw ErrorReport(tree)
                << "Lists must contain only a single type, expected: "
                << *elem_type << " but found " << *v->type() << " instead";
          }
        }
        Value* result =
            graph->insertNode(graph->createList(elem_type, values))->output();
        return result;
      } break;
      case TK_TUPLE_LITERAL: {
        auto ll = TupleLiteral(tree);
        auto values = getValues(ll.inputs(), /*maybe_unpack=*/true);
        return graph->insertNode(graph->createTuple(values))->output();
      } break;
      case TK_DICT_LITERAL: {
        auto dl = DictLiteral(tree);
        auto key_trees = dl.key_inputs().tree()->trees();
        auto value_trees = dl.value_inputs().tree()->trees();
        AT_ASSERT(key_trees.size() == value_trees.size());
        std::vector<Value*> keys, values;
        for (size_t i = 0; i < key_trees.size(); ++i) {
          keys.push_back(emitExpr(Expr(key_trees[i])));
          values.push_back(emitExpr(Expr(value_trees[i])));
        }

        TypePtr key_type = nullptr;
        TypePtr value_type = nullptr;

        if (type_hint && type_hint->kind() == TypeKind::DictType) {
          auto dict_type = type_hint->expect<DictType>();
          key_type = dict_type->getKeyType();
          value_type = dict_type->getValueType();
        } else if (!keys.empty()) {
          key_type = keys.at(0)->type();
          value_type = values.at(0)->type();
        } else {
          key_type = StringType::get();
          value_type = TensorType::get();
        }
        AT_ASSERT(key_type != nullptr && value_type != nullptr);

        return graph
            ->insertNode(graph->createDict(key_type, value_type, keys, values))
            ->output();
      } break;
      case TK_LIST_COMP: {
        auto lc = ListComp(tree);
        return emitListComprehension(lc);
      } break;
      default:
        throw ErrorReport(tree) << "Cannot emit expr for: " << tree;
        break;
    }
  }

  Value* emitConst(const Const& c) {
    if (c.isFloatingPoint())
      return materializeConstant(
          c.asFloatingPoint(), *graph, c.range(), fp_constants);
    else
      return materializeConstant(
          c.asIntegral(), *graph, c.range(), integral_constants);
  }

  Value* emitStringLiteral(const StringLiteral& c) {
    return insertConstant(*graph, c.text(), nullptr, c.range());
  }

  // Desugars select indexing: tensor[i] -> tensor.select(dim, i)
  Value* emitSelect(
      const SourceRange& loc,
      Value* input,
      Value* dim,
      Value* index) {
    return emitBuiltinCall(
        loc, *graph, aten::select, c10::nullopt, {input, dim, index}, {}, true);
  }

  // Desugars slice indexing: tensor[begin:end] -> tensor.slice(dim, begin, end,
  // 1)
  Value* emitSlice(
      const SourceRange& loc,
      Value* input,
      Value* dim, // Only used for tensor slicing
      const SliceExpr& slice) {
    std::vector<NamedValue> args;
    args.reserve(4);
    args.emplace_back(loc, "self", input);

    // XXX: If list slicing becomes more complicated or stops using
    // aten::slice, we should separate it from this function.
    if (dim) {
      AT_ASSERT(input->type()->isSubtypeOf(TensorType::get()));

      args.emplace_back(dim);
    } else {
      AT_ASSERT(!input->type()->isSubtypeOf(TensorType::get()));
    }

    args.emplace_back(loc, "begin", emitExpr(Expr(slice.startOr(0))));
    const auto has_end = slice.end().present();
    if (has_end) {
      args.emplace_back(loc, "end", emitExpr(Expr(slice.end().get())));
    }
    if (input->type()->cast<TupleType>()) {
      auto has_step = slice.step().present();
      if (has_step)
      {
        // TODO: add support for slicing tuples with a step
        throw ErrorReport(loc) << "Unsupported operation: slicing tuples with a step isn't supported";
      }

      if (has_end) {
        return emitTupleSlice(loc, args[0], args[1], /*end*/ args[2]);
      } else {
        return emitTupleSlice(loc, args[0], args[1], c10::nullopt);
      }
    }

    auto step = emitExpr(Expr(slice.stepOr(1)));
    NamedValue step_nv =
        NamedValue(loc, "step", step);
    return emitBuiltinCall(
        loc, *graph, aten::slice, c10::nullopt, args, {step_nv}, true);
  }

  Value* emitUnsqueeze(const SourceRange& loc, Value* input, int64_t dim) {
    return emitBuiltinCall(
        loc,
        *graph,
        aten::unsqueeze,
        c10::nullopt,
        {input, graph->insertConstant(dim, nullptr, loc)},
        {},
        true);
  }

  Value* emitIndex(
      const SourceRange& loc,
      Value* input,
      at::ArrayRef<Value*> indices) {
    // NB: the index of aten::index should be a type of List[Optional[Tensor]],
    // this is to support the case like t[:, :, 1] where : here indicates a
    // None/undefined tensor(optional tensor)
    auto* index =
        graph->insertNode(graph->createList(OptionalType::ofTensor(), indices))
            ->output();
    return emitBuiltinCall(
        loc, *graph, aten::index, c10::nullopt, {input, index}, {}, true);
  }

  // Emits multidimensional slicing with int and slice indices.
  // Returns:
  // - Value*: the input after it has been indexed by int and slice indices.
  // - vector<Value*>: A list of tensor Value* indices that have not been
  // applied yet.
  //   Should be NULL at indices where sliceable (post-slicing) isn't indexed by
  //   a tensor.
  std::pair<Value*, std::vector<Value*>> emitIntAndSliceIndexing(
      const SourceRange& loc,
      Value* sliceable,
      const List<Expr>& subscript_exprs) {
    std::vector<Value*> tensor_indices;
    size_t dim = 0;

    auto handle_tensor = [&](Value* tensor) {
      // NB: tensor_indices can have None holes because of how at::index works.
      tensor_indices.resize(dim + 1);
      tensor_indices[dim] = tensor;
      dim++;
    };

    // before ellipsis, dimension index should be `dim`
    // after ellipsis, dimension index should be `-offset`
    int offset = 0;
    size_t ellipsis_dim = 0;
    auto insert_value_for_dim = [&](int64_t dim) {
      return (offset == 0)
          ? graph->insertConstant(dim, nullptr, loc)
          :
          // NB: offset is incremented to move to the next dimension index
          graph->insertConstant(offset++, nullptr, loc);
    };

    for (const auto& subscript_expr : subscript_exprs) {
      // NB: ellipsis_dim is **always** incremented
      // (comparing to dim) in order to compute
      // the correct offsets for the remaining
      // dimension indices following an ellipsis "..."
      // token
      ellipsis_dim++;
      if (subscript_expr.kind() == TK_DOTS) {
        offset = -(subscript_exprs.size() - ellipsis_dim);
        ++dim;
        continue;
      }
      if (subscript_expr.kind() == TK_SLICE_EXPR) {
        auto dim_val = insert_value_for_dim(dim);
        sliceable =
            emitSlice(loc, sliceable, dim_val, SliceExpr(subscript_expr));
        ++dim;
        continue;
      }
      auto index = emitExpr(subscript_expr, OptionalType::ofTensor());
      if (index->type() == IntType::get()) {
        // NB: note, select squeezes out a dimension,
        // so dim is **not** incremented
        auto dim_val = insert_value_for_dim(dim);
        sliceable = emitSelect(loc, sliceable, dim_val, index);
        continue;
      } else if (index->type()->isSubtypeOf(NoneType::get())) {
        sliceable = emitUnsqueeze(loc, sliceable, dim);
        dim++;
        continue;
      } else if (index->type()->isSubtypeOf(OptionalType::ofTensor())) {
        // NB:index type can either be a Tensor or : (None of Optional Tensor)
        handle_tensor(index);
        continue;
      }
      throw ErrorReport(loc)
          << "Unsupported operation: indexing tensor with unsupported index type '"
          << index->type()->python_str()
          << "'. Only ints, slices, and tensors are supported";
    }
    // at::index takes in a List[Optional[Tensor]] where some dims can be None.
    // create None node with optional tensor output type and pass to at::index.
    for (auto& index : tensor_indices) {
      if (index == nullptr) {
        index =
            graph->insertNode(graph->createNone(TensorType::get()))->output();
      }
    }
    return std::make_pair(sliceable, tensor_indices);
  }

  // Desugars multidim slicing into slice/select/index/unsqueeze calls.
  //
  // XXX: Errors in user code are not elegantly reported.
  // Let's say someone were to do the following:
  //   @torch.jit.script
  //   def fn(x):
  //       return x[0, 1]
  //   fn(torch.randn(5))
  // Because we desugar this into two aten::select ops, the error message
  // complains about aten::select failing rather than there "not being
  // enough dimensions to index".
  //
  // The strategy is to slice and select the tensor for int and slices first
  // in one pass and then apply at::index on the result of the
  // slicing/selecting. Call the tensor after we've applied slice / select the
  // `sliced`. tensor_indices should have the same size as sliced.dim():
  // - tensor_indices[i] = NULL if we should not index `sliced` at dim i
  // - tensor_indices[i] = t if we should index `sliced` at dim i with tensor t.
  Value* emitMultidimSlicing(
      const SourceRange& loc,
      Value* sliceable,
      const List<Expr>& subscript_exprs) {
    if (!sliceable->type()->isSubtypeOf(TensorType::get())) {
      throw ErrorReport(loc)
          << "Unsupported operation: attempted to use multidimensional "
          << "indexing on a non-tensor type.";
    }

    std::vector<Value*> tensor_indices;
    std::tie(sliceable, tensor_indices) =
        emitIntAndSliceIndexing(loc, sliceable, subscript_exprs);

    if (tensor_indices.empty()) {
      // XXX: Might need to at::alias this when we support mutability
      return sliceable;
    }

    return emitIndex(loc, sliceable, tensor_indices);
  }

  // Desugars slice syntactic sugar tensor[begin:end] -> tensor.slice(begin,
  // end).
  Value* emitBasicSlice(
      const SourceRange& loc,
      Value* sliceable,
      const List<Expr>& subscript_exprs) {
    AT_ASSERT(subscript_exprs.size() == 1);
    AT_ASSERT(subscript_exprs[0].kind() == TK_SLICE_EXPR);
    auto slice_exp = SliceExpr(subscript_exprs[0]);
    Value* maybe_dim = nullptr;
    if (sliceable->type()->isSubtypeOf(TensorType::get())) {
      // If the sliceable object is a tensor, specify a default dimension
      maybe_dim = graph->insertConstant(0, nullptr, loc);
    }
    return emitSlice(loc, sliceable, maybe_dim, slice_exp);
  }

  int64_t getAdjTupleIndex(
      const SourceRange& loc,
      const TupleTypePtr& tuple_type,
      int64_t input_index,
      bool allow_out_of_bounds) {
    // set index to be positive to simplify logic in runtime
    int64_t adj_index = input_index;
    int64_t tuple_len = tuple_type->elements().size();
    if (input_index < 0) {
      adj_index = tuple_len + input_index;
    }
    if (!allow_out_of_bounds && (adj_index >= tuple_len || adj_index < 0)) {
      throw ErrorReport(loc) << "Tuple index out of range. Tuple is length "
                             << tuple_len << " and index is " << input_index;
    }
    return adj_index;
  }

  // When a list is marked const in a module, it gets converted to a tuple.
  // The result is indexing into a Tuple which contains only one type
  // is quite common. since indexing will likely be done in a for loop,
  // we do not want to invoke the overhead of converting the tuple to a list
  // each iter.
  Value* emitTupleIndex(
      const SourceRange& loc,
      Value* tuple_val,
      Value* idx_val) {
    auto tuple_typ = tuple_val->type()->cast<TupleType>();
    auto elems = tuple_typ->elements();
    TypePtr output_type;
    if (idx_val->type() != IntType::get()) {
      throw ErrorReport(loc) << "tuple index must be an integer";
    }
    auto idx = toIValue(idx_val);
    if (!idx) {
      if (elems.size() == 0 ||
          !convertibleToList(tuple_typ, ListType::create(elems[0]))) {
        throw ErrorReport(loc)
            << "Cannot index into a " << tuple_typ->python_str()
            << " with a non-integer literal because we cannot resolve the output type";
      }
      output_type = elems[0];
    } else {
      auto adj_index = getAdjTupleIndex(
          loc, tuple_typ, idx->toInt(), /*allow_out_of_bounds*/ false);
      output_type = elems[adj_index];
    }
    return graph
        ->insertNode(graph->createTupleIndex(tuple_val, idx_val, output_type))
        ->output();
  }

  Value* emitDictIndex(
      const SourceRange& loc,
      Value* dict_val,
      Value* key_val) {
    auto dict_type = dict_val->type()->cast<DictType>();
    AT_ASSERT(key_val->type()->isSubtypeOf(dict_type->getKeyType()));
    return graph->insertNode(graph->createDictIndex(dict_val, key_val))
        ->output();
  }

  int64_t getSliceInd(Value* idx_val, const SourceRange& loc) {
    auto ivalue = toIValue(idx_val);
    if (ivalue && ivalue->isInt()) {
      return ivalue->to<int64_t>();
    } else {
      throw ErrorReport(loc) << "tuple slice indices must be integer constants";
    }
  }

  Value* emitTupleSlice(
      const SourceRange& loc,
      const NamedValue& tuple_val,
      const NamedValue& beg_val,
      const at::optional<NamedValue>& end_val) {
    auto tuple_type = tuple_val.value(*graph)->type()->expect<TupleType>();
    int64_t beg = getAdjTupleIndex(
        loc,
        tuple_type,
        getSliceInd(beg_val.value(*graph), loc),
        /*allow_out_of_bounds*/ true);
    int64_t end;
    int64_t tuple_len = tuple_type->elements().size();
    if (end_val) {
      end = getAdjTupleIndex(
          loc, tuple_type, getSliceInd(end_val->value(*graph), loc), true);
    } else {
      end = tuple_len;
    }
    // slicing does not throw out of bounds errors
    end = std::min(std::max((int64_t)0, end), tuple_len);
    beg = std::min(std::max((int64_t)0, beg), tuple_len);

    return graph
        ->insertNode(graph->createTupleSlice(tuple_val.value(*graph), beg, end))
        ->output();
  }

  Value* emitSubscript(const Subscript& subscript) {
    return emitSubscript(
        subscript.range(),
        emitExpr(subscript.value()),
        subscript.subscript_exprs());
  }

  Value* emitSubscript(
      const SourceRange& loc,
      Value* sliceable,
      const List<Expr>& subscript_exprs) {
    if (subscript_exprs.size() != 1) {
      return emitMultidimSlicing(loc, sliceable, subscript_exprs);
    }
    if (subscript_exprs[0].kind() == TK_SLICE_EXPR) {
      return emitBasicSlice(loc, sliceable, subscript_exprs);
    } else {
      return emitBasicGather(loc, sliceable, subscript_exprs);
    }
  }

  // Desugars gather syntactic sugar foo[i]
  Value* emitBasicGather(
      const SourceRange& loc,
      Value* gatherable,
      const List<Expr>& subscript_exprs) {
    AT_ASSERT(subscript_exprs.size() == 1);

    if (gatherable->type()->kind() == TypeKind::ListType) {
      // if it's a list, emit a regular index selection op
      auto* idx = emitExpr(subscript_exprs[0]);
      return emitBuiltinCall(
          loc, *graph, aten::select, c10::nullopt, {gatherable, idx}, {}, true);
    } else if (gatherable->type()->isSubtypeOf(TensorType::get())) {
      return emitMultidimSlicing(loc, gatherable, subscript_exprs);
    } else if (auto tuple_type = gatherable->type()->cast<TupleType>()) {
      auto* idx = emitExpr(subscript_exprs[0]);
      return emitTupleIndex(loc, gatherable, idx);
    } else if (auto dict_type = gatherable->type()->cast<DictType>()) {
      auto* idx = emitExpr(subscript_exprs[0]);
      return emitDictIndex(loc, gatherable, idx);
    } else if (auto string_type = gatherable->type()->cast<StringType>()) {
      auto* idx = emitExpr(subscript_exprs[0]);
      return emitBuiltinCall(
          loc,
          *graph,
          prim::StringIndex,
          c10::nullopt,
          {gatherable, idx},
          {},
          true);
    } else {
      throw ErrorReport(loc) << "Indexing only supported on List, Dict, "
                                "Tensor, Tuple, and str but got type '"
                             << gatherable->type()->python_str() << "'";
    }
  }
};

struct FunctionResolver : public Resolver {
  explicit FunctionResolver(
      const Resolver* otherResolver,
      const std::unordered_map<std::string, std::shared_ptr<Function>>&
          functionTable)
      : otherResolver_(otherResolver), functionTable_(functionTable) {}

  std::shared_ptr<SugaredValue> resolveValue(
      const std::string& name,
      Function& m,
      const SourceRange& loc) const override {
    auto it = functionTable_.find(name);
    if (it != functionTable_.end()) {
      return std::make_shared<FunctionValue>(it->second);
    }
    return otherResolver_->resolveValue(name, m, loc);
  }

  TypePtr resolveType(const std::string& name) const override {
    return otherResolver_->resolveType(name);
  }

 private:
  const Resolver* otherResolver_;
  const std::unordered_map<std::string, std::shared_ptr<Function>>&
      functionTable_;
};

CompilationUnit::CompilationUnit(const std::string& source) {
  // calles the define with native resolver to generate the graph for functions
  define(source, nativeResolver(), nullptr);
}

void CompilationUnit::define(
    const std::vector<Def>& definitions,
    const std::vector<ResolverPtr>& resolvers,
    const Self& self) {
  AT_ASSERT(definitions.size() == resolvers.size());
  auto resolver_it = resolvers.begin();
  std::vector<Function*> methods;
  std::unordered_map<std::string, std::shared_ptr<Function>> function_table;

  // We need to compile `__init__` first, since it can determine what attributes
  // are available to other methods. So reorder the definitions accordingly.
  std::vector<Def> ordered_defs = definitions;
  const auto it = std::find_if(
      ordered_defs.begin(), ordered_defs.end(), [](const Def& def) {
        return def.name().name() == "__init__";
      });
  if (it != ordered_defs.end()) {
    std::swap(ordered_defs[0], *it);
  }

  for (const Def& def : ordered_defs) {
    const std::string& name = def.name().name();
    ResolverPtr resolver = *resolver_it++;
    AT_ASSERT(resolver);
    if (!self) {
      // if self is defined, then these are methods and do not go into the
      // global namespace otherwise, they get defined together so we add them to
      // the function table so the methods can see each other
      resolver =
          std::make_shared<FunctionResolver>(resolver.get(), function_table);
    }
    auto creator = [def, resolver, self](Function& method) {
      AT_ASSERT(resolver);
      to_ir(def, resolver, self, method);
    };
    std::shared_ptr<Function> fn(
        new Function(name, is_optimized(), std::make_shared<Graph>(), creator));
    function_table[name] = fn;
    methods.push_back(fn.get());
    register_function(std::move(fn));
  }
  for (Function* method : methods) {
    method->ensure_defined();
  }
}

void CompilationUnit::define(
    const std::string& source,
    const ResolverPtr& resolver,
    const Self& self) {
  Parser p(std::make_shared<Source>(source, "<string>", 1));
  std::vector<Def> definitions;
  std::vector<ResolverPtr> resolvers;
  while (p.lexer().cur().kind != TK_EOF) {
    auto def = Def(p.parseFunction(/*is_method=*/bool(self)));
    definitions.push_back(def);
    resolvers.push_back(resolver);
  }
  define(definitions, resolvers, self);
}

void runCleanupPasses(std::shared_ptr<Graph>& to_clean, bool convert_ssa) {
  // the graph including closures is converted to ssa in the first pass,
  // so subsequent cleanups do not need reconvert it
  if (convert_ssa) {
    ConvertToSSA(to_clean);
  }
  // NB ORDERING: SSA conversion has to occur before
  // lifting of closures and forks, this way closures are converted
  // to SSA while part of their original graph, and closures are ready to
  // be inlined into forked closures
  liftClosures(to_clean);
  inlineForkedClosures(to_clean);
  if (!script::getFirstClassMode()) {
    Inline(*to_clean);
  }
  // remove any uses of tuples that we inserted that are not needed
  LowerSimpleTuples(to_clean);
  ConstantPooling(to_clean);
  // For jitter
  CanonicalizeOutputs(to_clean);
}

// we consider _N where N is a number, to be a non-meaningful name
// and do not record it as a unique name. This allows python printing to
// be able to export and import more consistently named graphs
bool meaningfulName(const std::string& name) {
  if (name.size() == 0)
    return false;
  if (name[0] == '$')
    return false;
  if (name[0] != '_')
    return true;
  for (size_t i = 1; i < name.size(); ++i) {
    if (!isdigit(name[i]))
      return true;
  }
  return false;
}

void lambdaLiftFork(Node* fork_node) {
  // Fork a new graph from its orignal owning graph
  auto forked_graph = std::make_shared<Graph>();
  auto body_block = fork_node->blocks()[0];

  // Make sure we capture everything in the new graph.
  // The uncaptured values will be added to the fork signature.
  std::unordered_map<Value*, Value*> uncaptures_map;
  auto env = [&](Value* v) -> Value* {
    if (!uncaptures_map.count(v)) {
      // Capture values for both graphs
      uncaptures_map[v] = forked_graph->addInput()->copyMetadata(v);
      fork_node->addInput(v);
    }
    return uncaptures_map[v];
  };
  forked_graph->block()->cloneFrom(body_block, env);

  // Separate the subgraph and clean up the orignal one
  fork_node->g_(attr::Subgraph, forked_graph);
  fork_node->eraseBlock(0);
}

} // namespace script
} // namespace jit
} // namespace torch<|MERGE_RESOLUTION|>--- conflicted
+++ resolved
@@ -372,8 +372,8 @@
            makeMagic(
                "__len__",
                std::make_shared<BuiltinFunction>(aten::len, at::nullopt))},
-          {"range", std::make_shared<BuiltinFunction>(aten::range, at::nullopt)},
           {"hash", std::make_shared<BuiltinFunction>(aten::hash, at::nullopt)},
+          {"range", std::make_shared<BuiltinFunction>(prim::range, at::nullopt)},
           {"min", std::make_shared<BuiltinFunction>(prim::min, at::nullopt)},
           {"max", std::make_shared<BuiltinFunction>(prim::max, at::nullopt)},
           {"abs", std::make_shared<BuiltinFunction>(prim::abs, at::nullopt)},
@@ -1259,7 +1259,6 @@
   Node* emitLoopCommon(
       SourceRange range,
       const List<Stmt>& body,
-<<<<<<< HEAD
       at::ArrayRef<IterType> iters_info,
       c10::optional<Expr> cond) {
     Node* n = graph->insertNode(create(prim::Loop, range, 0));
@@ -1269,27 +1268,6 @@
     // substitute this constant node with the condition graph on its SugaredValue)
     Value* cond_val = (cond) ? emitCond(cond.value())
                       : graph->insertConstant(true, nullptr, range);
-=======
-      const std::function<void(Value*, std::shared_ptr<Environment>)>&
-          current_element_assigner,
-      c10::optional<Expr> cond,
-      Value* max_trip_count_val = nullptr) {
-    if (!max_trip_count_val) {
-      max_trip_count_val = materializeConstant(
-          std::numeric_limits<int64_t>::max(),
-          *graph,
-          range,
-          integral_constants);
-    }
-
-    Value* cond_val = (cond) ? emitCond(cond.value())
-                             : graph->insertConstant(true, nullptr, range);
-
-    Node* n = graph->insertNode(create(prim::Loop, range, 0));
-    WithInsertPoint guard(n);
-
-    n->addInput(max_trip_count_val);
->>>>>>> bb1dbdb9
     n->addInput(cond_val);
     
     auto* body_block = n->addBlock();
@@ -1311,26 +1289,11 @@
       // emit the body statements
       emitStatements(body);
 
-<<<<<<< HEAD
-      // Also emit the continue conditional for WHILE loop or insert constant node
-      // for FOR loop
-      cond_val = (cond) ? emitCond(cond.value())
-                        : graph->insertConstant(true, nullptr, range);
-      body_block->registerOutput(cond_val);
-      auto body_frame = popFrame();
-      auto outer_frame = environment_stack;
-
-      // Add block outputs to correspond to each captured input
-      // some of these will be removed.
-      for (const auto& x : body_frame->captured_inputs) {
-        auto fv = body_frame->getValueInThisFrame(range, x);
-        body_block->registerOutput(fv);
-      }
-=======
+      // Also emit the continue conditional for WHILE loop or insert constant true
+      // node for FOR loop
       Value* block_condition = (cond)
           ? emitCond(cond.value())
           : graph->insertConstant(true, nullptr, range);
->>>>>>> bb1dbdb9
 
       body_block->registerOutput(block_condition);
 
