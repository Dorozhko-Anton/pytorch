--- conflicted
+++ resolved
@@ -44,16 +44,12 @@
   explicit CompilationUnit(const std::string& source);
   CompilationUnit() = default;
 
-<<<<<<< HEAD
-  Function* find_function(const c10::QualifiedName& name) const {
-=======
   CompilationUnit& operator=(CompilationUnit&&) = default;
   CompilationUnit(CompilationUnit&&) = default;
   CompilationUnit& operator=(const CompilationUnit&) = delete;
   CompilationUnit(const CompilationUnit&) = delete;
 
-  Function* find_function(const std::string& name) const {
->>>>>>> e8423e2c
+  Function* find_function(const c10::QualifiedName& name) const {
     auto it = dict_.find(name);
     if (it == dict_.end()) {
       return nullptr;
