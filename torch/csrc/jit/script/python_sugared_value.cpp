--- conflicted
+++ resolved
@@ -339,35 +339,6 @@
 
   // Recursively create a ScriptModule and register it as
   // as submodule or register a python method as a script::Method
-<<<<<<< HEAD
-  if (getRecursiveScriptMode()) {
-    if (py::isinstance(attr, py::module::import("torch.nn").attr("Module"))) {
-      // If the module is a submodule of the py_module, convert it to a
-      // ScriptModule and add it as a submodule to the script::Module. This
-      // enables lazy strong-ification of modules.
-      auto result =
-          py::module::import("torch.jit")
-              .attr("_make_strong_submodule")(field, attr, py_module_);
-      if (!result.is_none()) {
-        auto submodule = as_module(result);
-        TORCH_CHECK(
-            submodule,
-            "Result of torch.jit._make_strong_submodule "
-            "was not a ScriptModule");
-        // The module was a submodule of the nn.Module, so register it here
-        // and return the submodule.
-        module_.register_module(field, *submodule);
-        auto v = module_.find_module(field);
-        return std::make_shared<ModuleValue>(
-            m.graph()->insertGetAttr(self_, field), *v, result);
-      }
-    } else if (py::isinstance<py::function>(attr)) {
-      auto stub = py::module::import("torch.jit")
-                      .attr("_create_method_from_fn")(py_module_, attr);
-      if (!stub.is_none()) {
-        return SimpleValue(self_).attr(loc, m, field);
-      }
-=======
   if (py::isinstance(attr, py::module::import("torch.nn").attr("Module"))) {
     // If the module is a submodule of the py_module, convert it to a
     // ScriptModule and add it as a submodule to the script::Module. This
@@ -393,7 +364,6 @@
                     .attr("create_method_from_fn")(py_module_, attr);
     if (!stub.is_none()) {
       return SimpleValue(self_).attr(loc, m, field);
->>>>>>> 2534e40c
     }
   }
 
