import unittest
import math
import torch
import torch.nn as nn
import torch.nn.quantized as nnq
import torch.nn._intrinsic as nni
import torch.nn._intrinsic.quantized as nniq
import torch.nn._intrinsic.qat as nniqat
from torch.quantization import \
<<<<<<< HEAD
    QConfigDynamic, default_weight_observer, dump_tensor,\
=======
    QConfig_dynamic, default_weight_observer, get_observer_dict,\
>>>>>>> 4fada962
    quantize, prepare, convert, prepare_qat, quantize_qat, fuse_modules, \
    quantize_dynamic, default_qconfig, default_debug_qconfig, default_qat_qconfig, \
    default_dynamic_qconfig, HistogramObserver, MinMaxObserver, PerChannelMinMaxObserver, RecordingObserver, QuantWrapper

from common_utils import run_tests
from common_quantization import QuantizationTestCase, SingleLayerLinearModel, \
    SkipQuantModel, QuantStubModel, \
    ModelForFusion, ManualLinearQATModel, ManualConvLinearQATModel, \
    ModForWrapping, \
    test_only_eval_fn, test_only_train_fn, \
    prepare_dynamic, convert_dynamic, SingleLayerLinearDynamicModel, \
    TwoLayerLinearModel, NestedModel, ResNetBase, LSTMDynamicModel

from common_quantization import AnnotatedTwoLayerLinearModel, AnnotatedNestedModel, \
    AnnotatedSubNestedModel, AnnotatedCustomConfigNestedModel

from hypothesis import given
from hypothesis import strategies as st
from hypothesis_utils import no_deadline
import io
import copy

@unittest.skipIf(
    not torch.fbgemm_is_cpu_supported(),
    " Quantized operations require FBGEMM. FBGEMM is only optimized for CPUs"
    " with instruction set support avx2 or newer.",
)
class PostTrainingQuantTest(QuantizationTestCase):
    def test_single_layer(self):
        r"""Quantize SingleLayerLinearModel which has one Linear module, make sure it is swapped
        to nnq.Linear which is the quantized version of the module
        """
        model = SingleLayerLinearModel()
        prepare(model)
        # Check if observers and quant/dequant nodes are inserted
        self.checkNoPrepModules(model)
        self.checkHasPrepModules(model.fc1)
        self.checkObservers(model)

        test_only_eval_fn(model, self.calib_data)
        convert(model)

        def checkQuantized(model):
            self.checkNoPrepModules(model)
            self.checkHasPrepModules(model.fc1)
            self.checkWrappedQuantizedLinear(model.fc1)
            test_only_eval_fn(model, self.calib_data)
            self.checkScriptable(model, self.calib_data)

        checkQuantized(model)

        # test one line API
        model = quantize(SingleLayerLinearModel(), test_only_eval_fn,
                         self.calib_data)
        checkQuantized(model)

    def test_two_layers(self):
        r"""TwoLayerLinearModel has two Linear modules but we only quantize the second one
        `fc2`, and `fc1`is not quantized
        """
        model = AnnotatedTwoLayerLinearModel()
        prepare(model)

        self.checkNoPrepModules(model)
        self.checkObservers(model)
        self.checkNoPrepModules(model.fc1)
        self.checkHasPrepModules(model.fc2)

        test_only_eval_fn(model, self.calib_data)
        convert(model)

        def checkQuantized(model):
            self.checkNoPrepModules(model)
            self.checkNoPrepModules(model.fc1)
            self.checkHasPrepModules(model.fc2)
            self.assertEqual(type(model.fc1), torch.nn.Linear)
            self.checkWrappedQuantizedLinear(model.fc2)
            test_only_eval_fn(model, self.calib_data)
            self.checkScriptable(model, self.calib_data)

        checkQuantized(model)

        # test one line API
        model = quantize(AnnotatedTwoLayerLinearModel(), test_only_eval_fn,
                         self.calib_data)
        checkQuantized(model)

    def test_nested1(self):
        r"""Test quantization for nested model, top level 'fc3' and
        'fc1' of submodule 'sub2', 'sub2.fc2' is not quantized
        """
        model = AnnotatedNestedModel()

        def checkPrepModules(model, before_calib=False):
            if before_calib:
                self.checkObservers(model)
            self.checkNoPrepModules(model)
            self.checkNoPrepModules(model.sub1)
            self.checkNoPrepModules(model.sub1.fc)
            self.checkNoPrepModules(model.sub1.relu)
            self.checkNoPrepModules(model.sub2)
            self.checkHasPrepModules(model.sub2.fc1)
            self.checkNoPrepModules(model.sub2.fc2)
            self.checkHasPrepModules(model.fc3)

        prepare(model)
        checkPrepModules(model, True)
        test_only_eval_fn(model, self.calib_data)
        convert(model)

        def checkQuantized(model):
            checkPrepModules(model)
            self.checkLinear(model.sub1.fc)
            self.checkWrappedQuantizedLinear(model.fc3)
            self.checkWrappedQuantizedLinear(model.sub2.fc1)
            self.checkLinear(model.sub2.fc2)
            test_only_eval_fn(model, self.calib_data)
            self.checkScriptable(model, self.calib_data)

        checkQuantized(model)

        # test one line API
        model = quantize(AnnotatedNestedModel(), test_only_eval_fn,
                         self.calib_data)
        checkQuantized(model)


    def test_nested2(self):
        model = AnnotatedSubNestedModel()
        prepare(model)

        def checkPrepModules(model, before_calib=False):
            if before_calib:
                self.checkObservers(model)
            self.checkNoPrepModules(model)
            self.checkNoPrepModules(model.sub1)
            self.checkNoPrepModules(model.sub1.fc)
            self.checkNoPrepModules(model.sub1.relu)
            self.checkHasPrepModules(model.sub2)
            self.checkNoPrepModules(model.sub2.module.fc1)
            self.checkNoPrepModules(model.sub2.module.fc2)
            self.checkHasPrepModules(model.fc3)

        checkPrepModules(model, True)

        test_only_eval_fn(model, self.calib_data)
        convert(model)

        def checkQuantized(model):
            checkPrepModules(model)
            self.checkLinear(model.sub1.fc)
            self.assertEqual(type(model.sub1.relu), torch.nn.ReLU)
            self.checkQuantizedLinear(model.sub2.module.fc1)
            self.checkQuantizedLinear(model.sub2.module.fc2)
            self.checkWrappedQuantizedLinear(model.fc3)
            test_only_eval_fn(model, self.calib_data)
            self.checkScriptable(model, self.calib_data)

        checkQuantized(model)

        # test one line API
        model = quantize(AnnotatedSubNestedModel(), test_only_eval_fn,
                         self.calib_data)
        checkQuantized(model)

    def test_nested3(self):
        r"""More complicated nested test case with child qconfig overrides
        parent qconfig
        """
        model = AnnotatedCustomConfigNestedModel()
        prepare(model)

        def checkPrepModules(model, before_calib=False):
            if before_calib:
                self.checkObservers(model)
            self.checkNoPrepModules(model)
            self.checkNoPrepModules(model.sub1)
            self.checkNoPrepModules(model.sub1.fc)
            self.checkNoPrepModules(model.sub1.relu)
            self.checkNoPrepModules(model.sub2)
            self.checkHasPrepModules(model.sub2.fc1)
            self.checkHasPrepModules(model.sub2.fc2)
            self.checkHasPrepModules(model.fc3)

        checkPrepModules(model, True)

        test_only_eval_fn(model, self.calib_data)
        convert(model)

        def checkQuantized(model):
            checkPrepModules(model)
            self.checkWrappedQuantizedLinear(model.sub2.fc1)
            self.checkWrappedQuantizedLinear(model.sub2.fc2)
            self.checkWrappedQuantizedLinear(model.fc3)
            test_only_eval_fn(model, self.calib_data)
            self.checkScriptable(model, self.calib_data)

        checkQuantized(model)

        # test one line API
        model = quantize(AnnotatedCustomConfigNestedModel(), test_only_eval_fn,
                         self.calib_data)
        checkQuantized(model)

    def test_skip_quant(self):
        r"""The case when we want to skip quantizing some layers
        """

        model = SkipQuantModel()
        prepare(model)
        self.checkObservers(model)

        test_only_eval_fn(model, self.calib_data)
        convert(model)

        def checkQuantized(model):
            self.checkLinear(model.fc)
            self.checkQuantDequant(model.sub)
            self.checkQuantizedLinear(model.sub.module.fc1)
            self.checkQuantizedLinear(model.sub.module.fc2)
            self.assertEqual(type(model.sub.module.relu), nnq.ReLU)
            self.checkScriptable(model, self.calib_data)

        checkQuantized(model)

        # test one line API
        model = quantize(SkipQuantModel(), test_only_eval_fn, self.calib_data)
        checkQuantized(model)


    def test_manual(self):
        r"""User inserts QuantStub and DeQuantStub in model code
        and call the quantization utility functions.
        """
        model = QuantStubModel()
        # propagate the qconfig of parents to children, model is changed
        # inplace
        prepare(model)
        self.checkObservers(model)

        test_only_eval_fn(model, self.calib_data)
        convert(model)

        def checkQuantized(model):
            self.assertEqual(type(model.fc), nnq.Linear)
            test_only_eval_fn(model, self.calib_data)
            self.checkScriptable(model, self.calib_data)

        checkQuantized(model)

        # test one line API
        model = quantize(QuantStubModel(), test_only_eval_fn, self.calib_data)
        checkQuantized(model)

    def test_resnet_base(self):
        r"""Test quantization for bottleneck topology used in resnet/resnext
        and add coverage for conversion of average pool and float functional
        """
        model = ResNetBase().float().eval()
        model = QuantWrapper(model)
        model.qconfig = default_qconfig
        fuse_list = [['module.conv1', 'module.bn1', 'module.relu1']]
        fuse_modules(model, fuse_list)
        prepare(model)
        self.checkObservers(model)
        test_only_eval_fn(model, self.img_data)
        convert(model)

        def checkQuantized(model):
            self.assertEqual(type(model.module.conv1), nn._intrinsic.quantized.ConvReLU2d)
            self.assertEqual(type(model.module.myop), nn.quantized.QFunctional)
            self.assertEqual(type(model.module.avgpool), nn.AdaptiveAvgPool2d)
            test_only_eval_fn(model, self.img_data)

        checkQuantized(model)

@unittest.skipIf(
    not torch.fbgemm_is_cpu_supported(),
    " Quantized operations require FBGEMM. FBGEMM is only optimized for CPUs"
    " with instruction set support avx2 or newer.",
)
class PostTrainingDynamicQuantTest(QuantizationTestCase):
    def test_single_layer(self):
        r"""Dynamic Quantize SingleLayerLinearDynamicModel which has one Linear module,
        make sure it is swapped to nnqd.Linear which is the quantized version of
        the module
        """
        model = SingleLayerLinearDynamicModel().eval()
        qconfig_dict = {
            '': default_dynamic_qconfig
        }
        prepare_dynamic(model, qconfig_dict)
        convert_dynamic(model)

        def checkQuantized(model):
            self.checkDynamicQuantizedLinear(model.fc1)
            self.checkScriptable(model, self.calib_data, check_save_load=True)

        checkQuantized(model)

        # test one line API
        model = quantize_dynamic(SingleLayerLinearDynamicModel().eval(),
                                 qconfig_dict)
        checkQuantized(model)

    def test_two_layers(self):
        r"""TwoLayerLinearModel has two Linear modules but we only quantize the second one
        `fc2`, and `fc1`is not quantized
        """
        model = TwoLayerLinearModel().eval()
        qconfig_dict = {
            'fc2': default_dynamic_qconfig
        }
        prepare_dynamic(model, qconfig_dict)

        convert_dynamic(model)

        def checkQuantized(model):
            self.assertEqual(type(model.fc1), torch.nn.Linear)
            self.checkDynamicQuantizedLinear(model.fc2)
            self.checkScriptable(model, self.calib_data, check_save_load=True)

        checkQuantized(model)

        # test one line API
        model = quantize_dynamic(TwoLayerLinearModel().eval(), qconfig_dict)
        checkQuantized(model)

    def test_nested1(self):
        r"""Test quantization for nested model, top level 'fc3' and
        'fc1' of submodule 'sub2', 'sub2.fc2' is not quantized
        """
        model = NestedModel().eval()
        qconfig_dict = {
            'fc3': default_dynamic_qconfig,
            'sub2.fc1': default_dynamic_qconfig
        }

        prepare_dynamic(model, qconfig_dict)
        convert_dynamic(model)

        def checkQuantized(model):
            self.checkLinear(model.sub1.fc)
            self.checkDynamicQuantizedLinear(model.fc3)
            self.checkDynamicQuantizedLinear(model.sub2.fc1)
            self.checkLinear(model.sub2.fc2)
            self.checkScriptable(model, self.calib_data, check_save_load=True)

        checkQuantized(model)

        # test one line API
        model = quantize_dynamic(NestedModel().eval(), qconfig_dict)
        checkQuantized(model)

    def test_nested2(self):
        r"""Another test case for quantized, we will quantize all submodules
        of submodule sub2
        """
        model = NestedModel().eval()
        qconfig_dict = {
            'fc3': default_dynamic_qconfig,
            'sub2': default_dynamic_qconfig
        }
        prepare_dynamic(model, qconfig_dict)

        convert_dynamic(model)

        def checkQuantized(model):
            self.checkLinear(model.sub1.fc)
            self.assertEqual(type(model.sub1.relu), torch.nn.ReLU)
            self.checkDynamicQuantizedLinear(model.sub2.fc1)
            self.checkDynamicQuantizedLinear(model.sub2.fc2)
            self.checkDynamicQuantizedLinear(model.fc3)
            self.checkScriptable(model, self.calib_data, check_save_load=True)

        checkQuantized(model)

        # test one line API
        model = quantize_dynamic(NestedModel().eval(), qconfig_dict)
        checkQuantized(model)

    def test_nested3(self):
        r"""More complicated nested test case with child qconfig overrides
        parent qconfig
        """
        model = NestedModel().eval()
        custum_options = {
            'dtype': torch.quint8,
            'qscheme': torch.per_tensor_affine
        }
        custom_dynamic_qconfig = QConfigDynamic(weight=default_weight_observer)
        qconfig_dynamic_dict = {
            'fc3': default_dynamic_qconfig,
            'sub2': default_dynamic_qconfig,
            'sub2.fc1': custom_dynamic_qconfig
        }
        prepare_dynamic(model, qconfig_dynamic_dict)

        convert_dynamic(model)

        def checkQuantized(model):
            self.checkDynamicQuantizedLinear(model.sub2.fc1)
            self.checkDynamicQuantizedLinear(model.sub2.fc2)
            self.checkDynamicQuantizedLinear(model.fc3)
            self.checkScriptable(model, self.calib_data, check_save_load=True)

        checkQuantized(model)

        # test one line API
        model = quantize_dynamic(NestedModel().eval(), qconfig_dynamic_dict)
        checkQuantized(model)

    def test_type_match_rule(self):
        r"""Test quantization for nested model, top level 'fc3' and
        'fc1' of submodule 'sub2', All 'torch.nn.Linear' modules are quantized
        """
        model = NestedModel().eval()
        qconfig_dict = {
            'fc3': None,
            'sub2.fc1': None,
            torch.nn.Linear: default_dynamic_qconfig
        }

        prepare_dynamic(model, qconfig_dict)
        test_only_eval_fn(model, self.calib_data)
        convert_dynamic(model)

        def checkQuantized(model):
            self.checkDynamicQuantizedLinear(model.sub1.fc)
            self.checkLinear(model.fc3)
            self.checkLinear(model.sub2.fc1)
            self.checkDynamicQuantizedLinear(model.sub2.fc2)
            test_only_eval_fn(model, self.calib_data)
            self.checkScriptable(model, self.calib_data, check_save_load=True)

        checkQuantized(model)

        # test one line API
        model = quantize_dynamic(NestedModel().eval(), qconfig_dict)
        checkQuantized(model)

    def test_quantized_rnn(self):
        d_in, d_hid = 2, 2
        model = LSTMDynamicModel().eval()
        cell = model.lstm

        # Replace parameter values s.t. the range of values is exactly
        # 255, thus we will have 0 quantization error in the quantized
        # GEMM call. This i s for testing purposes.
        #
        # Note that the current implementation does not support
        # accumulation values outside of the range representable by a
        # 16 bit integer, instead resulting in a saturated value. We
        # must take care that in our test we do not end up with a dot
        # product that overflows the int16 range, e.g.
        # (255*127+255*127) = 64770. So, we hardcode the test values
        # here and ensure a mix of signedness.
        vals = [[100, -155],
                [100, -155],
                [-155, 100],
                [-155, 100],
                [100, -155],
                [-155, 100],
                [-155, 100],
                [100, -155]]
        if isinstance(cell, torch.nn.LSTM):
            num_chunks = 4
        vals = vals[:d_hid * num_chunks]
        cell.weight_ih_l0 = torch.nn.Parameter(
            torch.tensor(vals, dtype=torch.float),
            requires_grad=False)
        cell.weight_hh_l0 = torch.nn.Parameter(
            torch.tensor(vals, dtype=torch.float),
            requires_grad=False)

        ref = copy.deepcopy(cell)

        qconfig_dynamic_dict = {
            torch.nn.LSTM: default_dynamic_qconfig,
        }
        default_dynamic_module_mapping = {
            torch.nn.LSTM: torch.nn.quantized.dynamic.LSTM,
        }
        model_int8 = quantize_dynamic(
            model=model, qconfig_dict=qconfig_dynamic_dict, mapping=default_dynamic_module_mapping,
            dtype=torch.qint8
        )
        model_fp16 = quantize_dynamic(
            model=model, qconfig_dict=qconfig_dynamic_dict, mapping=default_dynamic_module_mapping,
            dtype=torch.float16
        )
        cell_int8 = model_int8.lstm
        cell_fp16 = model_fp16.lstm

        assert type(cell_int8) == torch.nn.quantized.dynamic.LSTM, \
            'torch.nn.LSTM should be converted to torch.nn.quantized.dynamic.LSTM after quantize_dynamic'
        assert type(cell_fp16) == torch.nn.quantized.dynamic.LSTM, \
            'torch.nn.LSTM should be converted to torch.nn.quantized.dynamic.LSTM after quantize_dynamic'

        niter = 10
        x = torch.tensor([[100, -155],
                          [-155, 100],
                          [100, -155]], dtype=torch.float).unsqueeze(0).repeat(niter, 1, 1)

        h0_vals = [[-155, 100],
                   [-155, 155],
                   [100, -155]]

        hx = torch.tensor(h0_vals, dtype=torch.float).unsqueeze(0)
        cx = torch.tensor(h0_vals, dtype=torch.float).unsqueeze(0)

        if isinstance(ref, torch.nn.LSTM):
            hiddens = (hx, cx)

        ref_out, ref_hid = ref(x, hiddens)

        # Compare int8 quantized to unquantized
        output_int8, final_hiddens_int8 = cell_int8(x, hiddens)

        torch.testing.assert_allclose(output_int8, ref_out)
        self.assertEqual(output_int8, ref_out)
        for out_val, ref_val in zip(final_hiddens_int8, ref_hid):
            torch.testing.assert_allclose(out_val, ref_val)

        class ScriptWrapper(torch.nn.Module):
            def __init__(self, cell):
                super(ScriptWrapper, self).__init__()
                self.cell = cell

            def forward(self, x, hiddens):
                # type: (torch.Tensor, Tuple[torch.Tensor, torch.Tensor]) -> Tuple[torch.Tensor, Tuple[torch.Tensor, torch.Tensor]]
                return self.cell(x, hiddens)

        # TODO: TorchScript overloads don't work without this wrapper
        cell_script = torch.jit.script(ScriptWrapper(cell_int8))
        out_script, hid_script = cell_script(x, hiddens)
        self.assertEqual(len(out_script), len(ref_out))
        for out_val, ref_val in zip(out_script, ref_out):
            torch.testing.assert_allclose(out_val, ref_val)

        # Test save/load
        b = io.BytesIO()
        torch.jit.save(cell_script, b)
        b.seek(0)
        loaded = torch.jit.load(b)
        out_loaded, hid_loaded = loaded(x, hiddens)
        for loaded_val, ref_val in zip(out_loaded, ref_out):
            torch.testing.assert_allclose(loaded_val, ref_val)

        # Compare fp16 quantized to unquantized
        output_fp16, final_hiddens_fp16 = cell_fp16(x, hiddens)

        torch.testing.assert_allclose(output_fp16, ref_out)
        self.assertEqual(output_fp16, ref_out)
        for out, ref in zip(final_hiddens_fp16, ref_hid):
            torch.testing.assert_allclose(out, ref)

@unittest.skipIf(
    not torch.fbgemm_is_cpu_supported(),
    " Quantized operations require FBGEMM. FBGEMM is only optimized for CPUs"
    " with instruction set support avx2 or newer.",
)
class QuantizationAwareTrainingTest(QuantizationTestCase):
    def test_manual(self):
        model = ManualLinearQATModel()
        prepare_qat(model)
        self.checkObservers(model)
        test_only_train_fn(model, self.train_data)
        convert(model)

        def checkQuantized(model):
            self.assertEqual(type(model.fc1), nnq.Linear)
            self.assertEqual(type(model.fc2), nnq.Linear)
            test_only_eval_fn(model, self.calib_data)
            self.checkScriptable(model, self.calib_data)

        checkQuantized(model)

        model = quantize_qat(ManualLinearQATModel(), test_only_train_fn,
                             self.train_data)
        checkQuantized(model)

    def test_eval_only_fake_quant(self):
        r"""Using FakeQuant in evaluation only mode,
        this is useful for estimating accuracy loss when we quantize the
        network
        """
        model = ManualLinearQATModel()

        prepare_qat(model)
        self.checkObservers(model)

        model.eval()
        test_only_eval_fn(model, self.calib_data)

    def test_conv_linear(self):
        model = ManualConvLinearQATModel()

        prepare_qat(model)
        self.checkObservers(model)

        test_only_train_fn(model, self.img_data)
        convert(model)

        def checkQuantized(model):
            self.assertEqual(type(model.conv), nnq.Conv2d)
            self.assertEqual(type(model.fc1), nnq.Linear)
            self.assertEqual(type(model.fc2), nnq.Linear)
            test_only_eval_fn(model, self.img_data)
            self.checkScriptable(model, self.img_data)

        checkQuantized(model)

        model = ManualConvLinearQATModel()
        model = quantize_qat(model, test_only_train_fn, self.img_data)
        checkQuantized(model)


class ScriptabilityTest(QuantizationTestCase):
    def setUp(self):
        self.model_under_test = ModForWrapping(quantized=False)
        self.qmodel_under_test = ModForWrapping(quantized=True)
        self.qmodel_under_test = self.qmodel_under_test.from_float(
            self.model_under_test)
        self.x = torch.rand(10)
        self.qx = torch.quantize_per_tensor(self.x.to(torch.float), scale=1.0,
                                            zero_point=0, dtype=torch.qint32)

    def test_scriptability_serialization(self):
        # test serialization of quantized functional modules
        b = io.BytesIO()
        torch.save(self.qmodel_under_test, b)
        b.seek(0)
        loaded = torch.load(b)
        self.assertEqual(self.qmodel_under_test.myadd.zero_point, loaded.myadd.zero_point)
        state_dict = self.qmodel_under_test.state_dict()
        self.assertTrue('myadd.zero_point' in state_dict.keys(),
                        'zero point not in state dict for functional modules')

        x = torch.rand(10, 1, dtype=torch.float)
        xq = torch.quantize_per_tensor(x, 1.0, 0, torch.qint8)
        self.checkScriptable(self.qmodel_under_test, [(xq, xq)], check_save_load=True)
        self.checkScriptable(self.model_under_test, [(xq.dequantize(), xq.dequantize())], check_save_load=True)

@unittest.skipIf(not torch.fbgemm_is_cpu_supported(),
                 'Quantization requires FBGEMM. FBGEMM does not play'
                 ' well with UBSAN at the moment, so we skip the test if'
                 ' we are in a UBSAN environment.')
class FusionTest(QuantizationTestCase):
    def test_fuse_module_train(self):
        model = ModelForFusion(default_qat_qconfig).train()
        fuse_modules(model, [['conv1', 'bn1', 'relu1'],
                             ['sub1.conv', 'sub1.bn']])
        self.assertEqual(type(model.conv1), nni.ConvBnReLU2d,
                         "Fused Conv + BN + Relu first layer")
        self.assertEqual(type(model.bn1), torch.nn.Identity,
                         "Fused Conv + BN + Relu (skipped BN)")
        self.assertEqual(type(model.relu1), torch.nn.Identity,
                         "Fused Conv + BN + Relu (skipped Relu)")

        self.assertEqual(type(model.sub1.conv), nni.ConvBn2d,
                         "Fused submodule Conv + BN")
        self.assertEqual(type(model.sub1.bn), torch.nn.Identity,
                         "Fused submodule Conv + BN (skipped BN)")
        self.assertEqual(type(model.sub2.conv), torch.nn.Conv2d,
                         "Non-fused submodule Conv")
        self.assertEqual(type(model.sub2.relu), torch.nn.ReLU,
                         "Non-fused submodule ReLU")
        prepare_qat(model)
        self.checkObservers(model)

        def checkQAT(model):
            self.assertEqual(type(model.conv1), nniqat.ConvBnReLU2d)
            self.assertEqual(type(model.bn1), nn.Identity)
            self.assertEqual(type(model.relu1), nn.Identity)
            self.assertEqual(type(model.sub1.conv), nniqat.ConvBn2d)
            self.assertEqual(type(model.sub1.bn), nn.Identity)
            self.assertEqual(type(model.sub2.conv), nn.Conv2d)
            self.assertEqual(type(model.sub2.relu), nn.ReLU)

        checkQAT(model)
        test_only_train_fn(model, self.img_data)
        convert(model)

        def checkQuantized(model):
            self.assertEqual(type(model.conv1), nniq.ConvReLU2d)
            self.assertEqual(type(model.bn1), nn.Identity)
            self.assertEqual(type(model.relu1), nn.Identity)
            self.assertEqual(type(model.sub1.conv), nnq.Conv2d)
            self.assertEqual(type(model.sub1.bn), nn.Identity)
            self.assertEqual(type(model.sub2.conv), nn.Conv2d)
            self.assertEqual(type(model.sub2.relu), nn.ReLU)
            test_only_eval_fn(model, self.img_data)
        checkQuantized(model)

        model = ModelForFusion(default_qat_qconfig).train()
        fuse_modules(model, [['conv1', 'bn1', 'relu1'],
                             ['sub1.conv', 'sub1.bn']])
        model = quantize_qat(model, test_only_train_fn, self.img_data)
        checkQuantized(model)


    def test_fuse_module_eval(self):
        model = ModelForFusion(default_qconfig)
        model.eval()
        fuse_modules(model, [['conv1', 'bn1', 'relu1'] ,
                             ['sub1.conv', 'sub1.bn']])
        self.assertEqual(type(model.conv1), nni.ConvReLU2d,
                         "Fused Conv + BN + Relu first layer (BN is folded)")
        self.assertEqual(type(model.conv1[0]), nn.Conv2d,
                         "Fused Conv + BN + Relu (Conv + folded BN only)")
        self.assertEqual(type(model.conv1[1]), nn.ReLU,
                         "Fused Conv + BN + Relu second layer (Relu only)")
        self.assertEqual(type(model.bn1), nn.Identity,
                         "Fused Conv + BN + Relu second layer (Skipped BN)")
        self.assertEqual(type(model.relu1), nn.Identity,
                         "Fused Conv + BN + Relu second layer (Skipped Relu)")

        self.assertEqual(type(model.sub1.conv), nn.Conv2d,
                         "Fused submodule Conv + folded BN")
        self.assertEqual(type(model.sub1.bn), nn.Identity,
                         "Fused submodule (skipped BN)")
        self.assertEqual(type(model.sub2.conv), nn.Conv2d,
                         "Non-fused submodule Conv")
        self.assertEqual(type(model.sub2.relu), torch.nn.ReLU,
                         "Non-fused submodule ReLU")

        prepare(model)
        self.checkObservers(model)
        test_only_eval_fn(model, self.img_data)
        convert(model)

        def checkQuantized(model):
            self.assertEqual(type(model.conv1), nniq.ConvReLU2d)
            self.assertEqual(type(model.bn1), nn.Identity)
            self.assertEqual(type(model.relu1), nn.Identity)
            self.assertEqual(type(model.sub1.conv), nnq.Conv2d)
            self.assertEqual(type(model.sub1.bn), nn.Identity)
            self.assertEqual(type(model.sub2.conv), nn.Conv2d)
            self.assertEqual(type(model.sub2.relu), nn.ReLU)
            test_only_eval_fn(model, self.img_data)
        checkQuantized(model)

        model = ModelForFusion(default_qat_qconfig).eval()
        fuse_modules(model, [['conv1', 'bn1', 'relu1'],
                             ['sub1.conv', 'sub1.bn']])
        model = quantize(model, test_only_eval_fn, self.img_data)
        checkQuantized(model)


class ObserverTest(QuantizationTestCase):
    @given(qdtype=st.sampled_from((torch.qint8, torch.quint8)),
           qscheme=st.sampled_from((torch.per_tensor_affine, torch.per_tensor_symmetric)),
           reduce_range=st.booleans())
    def test_minmax_observer(self, qdtype, qscheme, reduce_range):
        # reduce_range cannot be true for symmetric quantization with uint8
        if qdtype == torch.quint8 and qscheme == torch.per_tensor_symmetric:
            reduce_range = False
        myobs = MinMaxObserver(dtype=qdtype, qscheme=qscheme, reduce_range=reduce_range)
        x = torch.tensor([1.0, 2.0, 2.0, 3.0, 4.0, 5.0, 6.0])
        y = torch.tensor([4.0, 5.0, 5.0, 6.0, 7.0, 8.0])
        result = myobs(x)
        result = myobs(y)
        self.assertEqual(result, y)
        self.assertEqual(myobs.min_val, 1.0)
        self.assertEqual(myobs.max_val, 8.0)
        qparams = myobs.calculate_qparams()
        if reduce_range:
            if qscheme == torch.per_tensor_symmetric:
                ref_scale = 0.062745 * 255 / 127
                ref_zero_point = 0 if qdtype is torch.qint8 else 128
            else:
                ref_scale = 0.0313725 * 255 / 127
                ref_zero_point = -64 if qdtype is torch.qint8 else 0
        else:
            if qscheme == torch.per_tensor_symmetric:
                ref_scale = 0.062745
                ref_zero_point = 0 if qdtype is torch.qint8 else 128
            else:
                ref_scale = 0.0313725
                ref_zero_point = -128 if qdtype is torch.qint8 else 0
        self.assertEqual(qparams[1].item(), ref_zero_point)
        self.assertAlmostEqual(qparams[0].item(), ref_scale, delta=1e-5)

    @given(qdtype=st.sampled_from((torch.qint8, torch.quint8)),
           qscheme=st.sampled_from((torch.per_channel_affine, torch.per_channel_symmetric)),
           ch_axis=st.sampled_from((0, 1, 2, 3)), reduce_range=st.booleans())
    def test_per_channel_minmax_observer(self, qdtype, qscheme, ch_axis, reduce_range):
        # reduce_range cannot be true for symmetric quantization with uint8
        if qdtype == torch.quint8 and qscheme == torch.per_channel_symmetric:
            reduce_range = False
        myobs = PerChannelMinMaxObserver(reduce_range=reduce_range, ch_axis=ch_axis, dtype=qdtype, qscheme=qscheme)
        x = torch.tensor(
            [
                [[[1.0, 2.0], [2.0, 2.5]], [[3.0, 4.0], [4.5, 6.0]]],
                [[[-4.0, -3.0], [5.0, 5.0]], [[6.0, 3.0], [7.0, 8.0]]],
            ]
        )
        result = myobs(x)
        self.assertEqual(result, x)
        qparams = myobs.calculate_qparams()
        ref_min_vals = [[1.0, -4.0], [-4.0, 3.0], [-4.0, 2.0], [-4.0, -3.0]]
        ref_max_vals = [[6.0, 8.0], [5.0, 8.0], [6.0, 8.0], [7.0, 8.0]]
        per_channel_symmetric_ref_scales = [
            [0.04705882, 0.06274509],
            [0.03921569, 0.0627451],
            [0.04705882, 0.0627451],
            [0.05490196, 0.0627451],
        ]
        per_channel_affine_ref_scales = [
            [0.02352941, 0.04705882],
            [0.03529412, 0.03137255],
            [0.03921569, 0.03137255],
            [0.04313726, 0.04313726],
        ]
        per_channel_affine_qint8_zp = [
            [-128, -43],
            [-15, -128],
            [-26, -128],
            [-35, -58],
        ]
        per_channel_affine_quint8_zp = [[0, 85], [113, 0], [102, 0], [93, 70]]

        self.assertEqual(myobs.min_vals, ref_min_vals[ch_axis])
        self.assertEqual(myobs.max_vals, ref_max_vals[ch_axis])
        if qscheme == torch.per_channel_symmetric:
            ref_scales = per_channel_symmetric_ref_scales[ch_axis]
            ref_zero_points = [0, 0] if qdtype is torch.qint8 else [128, 128]
        else:
            ref_scales = per_channel_affine_ref_scales[ch_axis]
            ref_zero_points = (
                per_channel_affine_qint8_zp[ch_axis]
                if qdtype is torch.qint8
                else per_channel_affine_quint8_zp[ch_axis]
            )

        if reduce_range:
            ref_scales = [s * 255 / 127 for s in ref_scales]
            ref_zero_points = [math.floor(z / 2) for z in ref_zero_points]

        self.assertTrue(torch.allclose(qparams[0], torch.tensor(ref_scales, dtype=qparams[0].dtype)))
        self.assertTrue(torch.allclose(qparams[1], torch.tensor(ref_zero_points, dtype=qparams[1].dtype)))

    def test_observer_scriptable(self):
        obs = torch.quantization.default_observer()
        scripted = torch.jit.script(obs)

        x = torch.rand(3, 4)
        obs(x)
        scripted(x)

        self.assertEqual(obs.calculate_qparams(), scripted.calculate_qparams())

        buf = io.BytesIO()
        torch.jit.save(scripted, buf)
        buf.seek(0)
        loaded = torch.jit.load(buf)
        self.assertEqual(obs.calculate_qparams(), loaded.calculate_qparams())

@unittest.skipIf(not torch.fbgemm_is_cpu_supported(),
                 'Quantization requires FBGEMM. FBGEMM does not play'
                 ' well with UBSAN at the moment, so we skip the test if'
                 ' we are in a UBSAN environment.')
class QuantizationDebugTest(QuantizationTestCase):
    def test_record_observer(self):
        model = SingleLayerLinearModel()
        model.qconfig = default_debug_qconfig
        prepare(model)
        # run the evaluation and dump all tensors
        test_only_eval_fn(model, self.calib_data)
        test_only_eval_fn(model, self.calib_data)
        observer_dict = {}
        get_observer_dict(model, observer_dict)

        self.assertTrue('fc1.module.observer' in observer_dict.keys(),
                        'observer is not recorded in the dict')
        self.assertEqual(len(observer_dict['fc1.module.observer'].get_tensor_value()), 2 * len(self.calib_data))
        self.assertEqual(observer_dict['fc1.module.observer'].get_tensor_value()[0], model(self.calib_data[0][0]))


    @given(qdtype=st.sampled_from((torch.qint8, torch.quint8)),
           qscheme=st.sampled_from((torch.per_tensor_affine, torch.per_tensor_symmetric)))
    def test_observer_observer_scriptable(self, qdtype, qscheme):
        obs = RecordingObserver(dtype=qdtype, qscheme=qscheme)
        scripted = torch.jit.script(obs)

        x = torch.rand(3, 4)
        obs(x)
        scripted(x)
        self.assertTrue(torch.equal(obs.get_tensor_value()[0], scripted.get_tensor_value()[0]))
        buf = io.BytesIO()
        torch.jit.save(scripted, buf)
        buf.seek(0)
        loaded = torch.jit.load(buf)
        self.assertTrue(torch.equal(obs.get_tensor_value()[0], loaded.get_tensor_value()[0]))

    @no_deadline
    @given(qdtype=st.sampled_from((torch.qint8, torch.quint8)),
           qscheme=st.sampled_from((torch.per_tensor_affine, torch.per_tensor_symmetric)),
           reduce_range=st.booleans())
    def test_histogram_observer(self, qdtype, qscheme, reduce_range):
        myobs = HistogramObserver(bins=3, dtype=qdtype, qscheme=qscheme, reduce_range=reduce_range)
        x = torch.tensor([2.0, 3.0, 4.0, 5.0])
        y = torch.tensor([5.0, 6.0, 7.0, 8.0])
        myobs(x)
        myobs(y)
        self.assertEqual(myobs.min_val, 2.0)
        self.assertEqual(myobs.max_val, 8.0)
        self.assertEqual(myobs.histogram, [2., 3., 3.])

        qparams = myobs.calculate_qparams()

        if reduce_range:
            if qscheme == torch.per_tensor_symmetric:
                ref_scale = 0.0470588 * 255 / 127
                ref_zero_point = 0 if qdtype is torch.qint8 else 128
            else:
                ref_scale = 0.0235294 * 255 / 127
                ref_zero_point = -64 if qdtype is torch.qint8 else 0
        else:
            if qscheme == torch.per_tensor_symmetric:
                ref_scale = 0.0470588
                ref_zero_point = 0 if qdtype is torch.qint8 else 128
            else:
                ref_scale = 0.0235294
                ref_zero_point = -128 if qdtype is torch.qint8 else 0

        self.assertEqual(qparams[1].item(), ref_zero_point)
        self.assertAlmostEqual(qparams[0].item(), ref_scale, delta=1e-5)

if __name__ == '__main__':
    run_tests()<|MERGE_RESOLUTION|>--- conflicted
+++ resolved
@@ -7,11 +7,7 @@
 import torch.nn._intrinsic.quantized as nniq
 import torch.nn._intrinsic.qat as nniqat
 from torch.quantization import \
-<<<<<<< HEAD
-    QConfigDynamic, default_weight_observer, dump_tensor,\
-=======
-    QConfig_dynamic, default_weight_observer, get_observer_dict,\
->>>>>>> 4fada962
+    QConfigDynamic, default_weight_observer, get_observer_dict,\
     quantize, prepare, convert, prepare_qat, quantize_qat, fuse_modules, \
     quantize_dynamic, default_qconfig, default_debug_qconfig, default_qat_qconfig, \
     default_dynamic_qconfig, HistogramObserver, MinMaxObserver, PerChannelMinMaxObserver, RecordingObserver, QuantWrapper
