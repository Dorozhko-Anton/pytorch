--- conflicted
+++ resolved
@@ -1242,17 +1242,6 @@
         # quantize reference results for comparision
         result_ref_q = torch.quantize_per_tensor(result_ref, scale=Y_scale, zero_point=Y_zero_point, dtype=torch.quint8)
 
-<<<<<<< HEAD
-        X_q = torch.quantize_linear(X, scale=X_scale, zero_point=X_zero_point, dtype=torch.quint8)
-        if use_channelwise:
-            W_q = torch.quantize_linear_per_channel(W,
-                                                    W_scales_tensor.to(dtype=torch.double),
-                                                    W_zero_points_tensor.to(dtype=torch.long),
-                                                    [0],
-                                                    dtype=torch.qint8)
-        else:
-            W_q = torch.quantize_linear(W, scale=W_scale[0], zero_point=W_zero_point[0], dtype=torch.qint8)
-=======
         X_q = torch.quantize_per_tensor(X, scale=X_scale, zero_point=X_zero_point, dtype=torch.quint8)
         if use_channelwise:
             W_q = torch.quantize_per_channel(W,
@@ -1262,7 +1251,6 @@
                                              dtype=torch.qint8)
         else:
             W_q = torch.quantize_per_tensor(W, scale=W_scale[0], zero_point=W_zero_point[0], dtype=torch.qint8)
->>>>>>> 4fada962
 
         bias_float = b if use_bias else None
         W_prepack = qconv_prepack(W_q, bias_float, stride, pad, dilation, groups)
@@ -1328,15 +1316,6 @@
 
         W = torch.from_numpy(filters).to(torch.float)
         if channelwise:
-<<<<<<< HEAD
-            W_q = torch.quantize_linear_per_channel(W,
-                                                    scales=filters_scale,
-                                                    zero_points=filters_zero_point,
-                                                    axis=[0],
-                                                    dtype=filters_qtype)
-        else:
-            W_q = torch.quantize_linear(W, scale=filters_scale, zero_point=filters_zero_point, dtype=filters_qtype)
-=======
             W_q = torch.quantize_per_channel(W,
                                              scales=filters_scale,
                                              zero_points=filters_zero_point,
@@ -1344,7 +1323,6 @@
                                              dtype=filters_qtype)
         else:
             W_q = torch.quantize_per_tensor(W, scale=filters_scale, zero_point=filters_zero_point, dtype=filters_qtype)
->>>>>>> 4fada962
 
         # Pack weights using weight packing operator
         strides = [strideH, strideW]
@@ -1606,15 +1584,9 @@
 
             result_ref = conv_op(X)
 
-<<<<<<< HEAD
-            X_q = torch.quantize_linear(X, scale=X_scale, zero_point=X_zp, dtype=torch.quint8)
-            W_q = torch.quantize_linear(W, scale=W_scale, zero_point=W_zp, dtype=torch.quint8)
-            b_q = torch.quantize_linear(b, scale=X_scale * W_scale, zero_point=0, dtype=torch.qint32)
-=======
             X_q = torch.quantize_per_tensor(X, scale=X_scale, zero_point=X_zp, dtype=torch.quint8)
             W_q = torch.quantize_per_tensor(W, scale=W_scale, zero_point=W_zp, dtype=torch.qint8)
             b_q = torch.quantize_per_tensor(b, scale=X_scale * W_scale, zero_point=0, dtype=torch.qint32)
->>>>>>> 4fada962
 
             W_pack = torch.ops.quantized.conv_prepack(W_q, b, stride, padding, dilation, groups)
             qconv = torch.ops.quantized.conv2d
@@ -1636,11 +1608,7 @@
                 relu = torch.nn.ReLU()
                 result_ref = relu(result_ref)
 
-<<<<<<< HEAD
-            result_ref_q = torch.quantize_linear(result_ref, scale=Y_scale, zero_point=Y_zp, dtype=torch.quint8)
-=======
             result_ref_q = torch.quantize_per_tensor(result_ref, scale=Y_scale, zero_point=Y_zp, dtype=torch.quint8)
->>>>>>> 4fada962
 
             np.testing.assert_array_almost_equal(result_ref_q.int_repr().numpy(), Y_q.int_repr().numpy(), decimal=0)
 
@@ -1675,11 +1643,7 @@
             # Orig tensor is assumed to be in K(C/G)RS format
             W = torch.from_numpy(filters).to(torch.float)
 
-<<<<<<< HEAD
-            W_q = torch.quantize_linear(W, scale=filters_scale, zero_point=filters_zero_point, dtype=filters_qtype)
-=======
             W_q = torch.quantize_per_tensor(W, scale=filters_scale, zero_point=filters_zero_point, dtype=filters_qtype)
->>>>>>> 4fada962
 
             # Pack weights using weight packing operator
             strides = [strideH, strideW]
@@ -1766,15 +1730,10 @@
             oW = pool_output_shape(iW, kernel, padding, stride, dilation)
             assume(oW > 0)
 
-<<<<<<< HEAD
-        # TODO(supriyar): unify qnnpack op apis with generic ones and follow logical NCHW
-        q_max_pool = torch.ops.quantized.qnnpack_maxpool2d
-=======
             k = (kernel, kernel)
             s = (stride, stride)
             d = (dilation, dilation)
             p = (padding, padding)
->>>>>>> 4fada962
 
             q_max_pool = torch.ops.quantized.max_pool2d
 
