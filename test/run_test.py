--- conflicted
+++ resolved
@@ -60,11 +60,8 @@
     'jit_fuser',
     'tensorboard',
     'namedtensor',
-<<<<<<< HEAD
+    'jit_disabled',
     'function_schema',
-=======
-    'jit_disabled',
->>>>>>> 970e9e03
 ]
 
 # skip < 3.6 b/c fstrings added in 3.6
