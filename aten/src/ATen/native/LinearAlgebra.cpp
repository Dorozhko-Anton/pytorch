#include <ATen/ATen.h>
#include <ATen/ExpandUtils.h>
#include <ATen/Dispatch.h>
#include <ATen/NativeFunctions.h>
#include <ATen/native/LinearAlgebraUtils.h>
#include <ATen/TensorUtils.h>
#include <ATen/Parallel.h>
#include <ATen/LegacyTHFunctionsCPU.h>
#include <functional>
#include <numeric>
#include <vector>
#include <limits>

namespace at {
namespace native {

// Helper function for det methods.
// For pivoted LU factorization A = P * L * U. Since we always have det(L) = 1,
// det(P) = \pm 1, this method returns a 3-tuple:
//   (det(P), diag(U), info),
// where info helps us identify singular matrices.
static inline std::tuple<double, Tensor, int> _lu_det_P_diag_U_info(const Tensor& self) {
  Tensor p, lu, info;
  std::tie(lu, p, info) = at::_lu_with_info(self, /*pivot=*/true, /*check_errors=*/false);
  int int_info = info.item<int32_t>();
  TORCH_CHECK(int_info >= 0, "LU factorization (getrf) failed with info = ", int_info);
  auto n = self.size(0);
  auto num_exchanges = (at::arange(1, n + 1, p.options()) != p).nonzero().size(0);
  if (num_exchanges % 2 == 1) {
    return std::make_tuple(-1., lu.diag(), int_info);
  } else {
    return std::make_tuple(1., lu.diag(), int_info);
  }
}

Tensor det(const Tensor& self) {
  TORCH_CHECK(at::isFloatingType(self.scalar_type()) &&
           self.dim() == 2 && self.size(0) == self.size(1),
           "det(", self.type(), "{", self.sizes(), "}): expected a 2D square tensor "
           "of floating types");
  double det_P;
  Tensor diag_U;
  int info;
  std::tie(det_P, diag_U, info) = _lu_det_P_diag_U_info(self);
  if (info > 0) {
    return at::zeros({}, self.options());
  } else {
    return diag_U.prod().mul_(det_P);
  }
}

Tensor logdet(const Tensor& self) {
  TORCH_CHECK(at::isFloatingType(self.scalar_type()) &&
           self.dim() == 2 && self.size(0) == self.size(1),
           "logdet(", self.type(), "{", self.sizes(), "}): expected a 2D square tensor "
           "of floating types");
  double det_P;
  Tensor diag_U;
  int info;
  std::tie(det_P, diag_U, info) = _lu_det_P_diag_U_info(self);
  if (info > 0) {
    return at::full({}, -std::numeric_limits<double>::infinity(), self.options());
  }
  // `det_sign` is the sign of the determinant. We work on `diag_U.sign()` for
  // numerical stability when diag_U has a lot small values.
  auto det_sign = diag_U.sign().prod().mul_(det_P);
  // This synchronizes on GPU, but `_lu_det_P_diag_U_info` above already synchronizes
  if (det_sign.item<double>() <= 0) {
    return det_sign.log_();  // get proper nan (det<0) or -inf (det=0)
  } else {
    return diag_U.abs_().log_().sum();
  }
}

std::tuple<Tensor, Tensor> slogdet(const Tensor& self) {
  TORCH_CHECK(at::isFloatingType(self.scalar_type()) &&
           self.dim() == 2 && self.size(0) == self.size(1),
           "slogdet(", self.type(), "{", self.sizes(), "}): expected a 2D square tensor "
           "of floating types");
  double det_P;
  Tensor diag_U;
  int info;
  std::tie(det_P, diag_U, info) = _lu_det_P_diag_U_info(self);
  if (info > 0) {
    return std::make_tuple(at::zeros({}, self.options()),
                           at::full({}, -std::numeric_limits<double>::infinity(), self.options()));
  } else {
    // `det_sign` is the sign of the determinant. We work on `diag_U.sign()` for
    // numerical stability when diag_U has a lot small values.
    auto det_sign = diag_U.sign().prod().mul_(det_P);
    return std::make_tuple(det_sign, diag_U.abs_().log_().sum());
  }
}

Tensor pinverse(const Tensor& self, double rcond) {
  TORCH_CHECK(at::isFloatingType(self.scalar_type()) && self.dim() == 2,
           "pinverse(", self.type(), "{", self.sizes(), "}): expected a 2D tensor "
           "of floating types");
  if (self.numel() == 0) {
    // Match NumPy
    return at::empty({self.size(1), self.size(0)}, self.options());
  }
  Tensor U, S, V;
  std::tie(U, S, V) = self.svd();
  Tensor max_val = S[0];
  Tensor S_pseudoinv = at::where(S > rcond * max_val, S.reciprocal(), at::zeros({}, self.options()));
  return V.mm(S_pseudoinv.diag().mm(U.t()));
}

static inline Tensor _matrix_rank_helper(const Tensor& self, bool symmetric) {
  Tensor S;
  if (!symmetric) {
    Tensor U, V;
    std::tie(U, S, V) = self.svd(/*some=*/true, /*compute_uv=*/false);
  } else {
    Tensor eigvecs;
    std::tie(S, eigvecs) = self.symeig(/*eigenvectors=*/false);
    S = S.abs();
  }
  return S;
}

Tensor matrix_rank(const Tensor& self, double tol, bool symmetric) {
  TORCH_CHECK(at::isFloatingType(self.scalar_type()) && self.dim() == 2,
           "matrix_rank(", self.type(), "{", self.sizes(), "}): expected a 2D tensor "
           "of floating types");

  Tensor S = _matrix_rank_helper(self, symmetric);
  return (S > tol).sum();
}

Tensor matrix_rank(const Tensor& self, bool symmetric) {
  TORCH_CHECK(at::isFloatingType(self.scalar_type()) && self.dim() == 2,
           "matrix_rank(", self.type(), "{", self.sizes(), "}): expected a 2D tensor "
           "of floating types");

  Tensor S = _matrix_rank_helper(self, symmetric);
  double tol = _get_epsilon(self.scalar_type()) * std::max(self.size(0), self.size(1));
  return (S > S.max().mul_(tol)).sum();
}

static void check_1d(const Tensor& t, const char* arg, const char* fn) {
<<<<<<< HEAD
 AT_CHECK(t.dim() == 1, fn, ": Expected 1-D argument ", arg, ", but got ", t.dim(), "-D");
}

Tensor ger(const Tensor& self, const Tensor& vec2) {
  check_1d(self, "self", "ger");
  check_1d(vec2, "vec2", "ger");
  return at::_ger(self, vec2);
}

Tensor& ger_out(Tensor& result, const Tensor& self, const Tensor& vec2) {
  check_1d(self, "self", "ger");
  check_1d(vec2, "vec2", "ger");
  return at::_ger_out(result, self, vec2);
}

Tensor mm(const Tensor& self, const Tensor& mat2) {
  if (self.is_sparse()) {
    return at::zeros({}, mat2.options()).addmm(self, mat2, 0, 1);
  }
  return at::_mm(self, mat2);
}

Tensor& mm_out(Tensor& result, const Tensor& self, const Tensor& mat2) {
  if (self.is_sparse()) {
    return at::addmm_out(result, at::zeros({}, mat2.options()), self, mat2, 0, 1);
  }
  return at::_mm_out(result, self, mat2);
}

Tensor mv(const Tensor& self, const Tensor& vec) {
  check_1d(vec, "vec", "mv");
  return at::_mv(self, vec);
}

Tensor& mv_out(Tensor& result, const Tensor& self, const Tensor& vec) {
  check_1d(vec, "vec", "mv");
  return at::_mv_out(result, self, vec);
}

Tensor addmv(const Tensor& self, const Tensor& mat, const Tensor& vec, Scalar beta, Scalar alpha) {
  check_1d(vec, "vec", "addmv");
  return at::_addmv(self, mat, vec, beta, alpha);
}

Tensor& addmv_(Tensor& self, const Tensor& mat, const Tensor& vec, Scalar beta, Scalar alpha) {
  check_1d(vec, "vec", "addmv");
  return at::_addmv_(self, mat, vec, beta, alpha);
}

Tensor& addmv_out(Tensor &result, const Tensor& self, const Tensor& mat, const Tensor& vec, Scalar beta, Scalar alpha) {
  check_1d(vec, "vec", "addmv");
  return at::_addmv_out(result, self, mat, vec, beta, alpha);
=======
 TORCH_CHECK(t.dim() == 1, fn, ": Expected 1-D argument ", arg, ", but got ", t.dim(), "-D");
>>>>>>> 9daf4852
}

Tensor addr(const Tensor& self, const Tensor& vec1, const Tensor& vec2, Scalar beta, Scalar alpha) {
  check_1d(vec1, "vec1", "addr");
  check_1d(vec2, "vec2", "addr");
  return at::_addr(self, vec1, vec2, beta, alpha);
}

Tensor& addr_(Tensor& self, const Tensor& vec1, const Tensor& vec2, Scalar beta, Scalar alpha) {
  check_1d(vec1, "vec1", "addr");
  check_1d(vec2, "vec2", "addr");
  return at::_addr_(self, vec1, vec2, beta, alpha);
}

Tensor& addr_out(Tensor &result, const Tensor& self, const Tensor& vec1, const Tensor& vec2, Scalar beta, Scalar alpha) {
  check_1d(vec1, "vec1", "addr");
  check_1d(vec2, "vec2", "addr");
  return at::_addr_out(result, self, vec1, vec2, beta, alpha);
}

template <typename scalar_t, bool is_bmm>
inline void baddbmm_cpu_kernel(const Tensor& result, const Tensor& self, const Tensor& mat2, Scalar beta_, Scalar alpha_) {
  int64_t bs = result.size(0);
  int64_t is = result.size(1);
  int64_t js = result.size(2);
  int64_t ks = self.size(2);

  scalar_t alpha = alpha_.to<scalar_t>();
  scalar_t beta = beta_.to<scalar_t>();

  auto r0 = result.accessor<scalar_t, 3>();
  auto s0 = self.accessor<scalar_t, 3>();
  auto m0 = mat2.accessor<scalar_t, 3>();

  int64_t grain_size = std::min(internal::GRAIN_SIZE / (is * js * ks), (int64_t)1);
  parallel_for(0, bs, grain_size, [&](int64_t b_begin, int64_t b_end) {
      for (int64_t b = b_begin; b < b_end; b++) {
        auto r1 = r0[b];
        auto s1 = s0[b];
        auto m1 = m0[b];
        for (int64_t i = 0; i < is; i++) {
          auto r2 = r1[i];
          auto s2 = s1[i];
          for (int64_t j = 0; j < js; j++) {
            scalar_t &r = r2[j];
            if (is_bmm) {
              r = 0;
              for (int64_t k = 0; k < ks; k++) {
                r += s2[k] * m1[k][j];
              }
            } else {
              r *= beta;
              for (int64_t k = 0; k < ks; k++) {
                r += alpha * s2[k] * m1[k][j];
              }
            }
          }
        }
      }
    });
}

// This tries to apply some optimizations to bmm/baddbmm:
// - When the operand size is small, computation are parallelized over the batch
//   dimension using OMP and naive matrix multiplication is applied.
// - When the operand size is larger than the threshold, if compiled with MKL, MKL's batch gemm is used.
// - Otherwise, we use a series of matrix multiplications.
// The threshold of 400 for the first has not been thoroughly benchmarked yet and may have room for further
// optimization, it likely depends on the characteristics of the CPU, MKL will be different from non-MKL etc.,
// but this seems to be a first starting point.

static inline Tensor& bmm_out_or_baddbmm_(Tensor& self_or_result, const Tensor& batch1, const Tensor& batch2, Scalar beta, Scalar alpha, bool is_bmm_out) {
  // is_bmm_out: true for bmm_out, false for baddbmm_
  // self_or_result is "self" for baddbmm_ and "result" for bmm_out
  CheckedFrom c = (is_bmm_out ? "bmm" : "baddbmm");
  TensorArg self_arg(self_or_result, is_bmm_out ? "self" : "result", 0);
  TensorArg b1_arg(batch1, "batch1", 1);
  TensorArg b2_arg(batch2, "batch2", 2);
  checkBackend(c, {self_or_result, batch1, batch2}, Backend::CPU);
  checkDim(c, b1_arg, 3);
  checkDim(c, b2_arg, 3);

  int64_t bs = batch1.size(0);
  checkSize(c, b2_arg, 0, bs);
  int64_t contraction_size = batch1.size(2);
  int64_t res_rows = batch1.size(1);
  int64_t res_cols = batch2.size(2);
  checkSize(c, b2_arg, 1, contraction_size);

  if (is_bmm_out) {
    self_or_result.resize_({bs, res_rows, res_cols});
  } else {
    checkSize(c, self_arg, 0, bs);
    checkSize(c, self_arg, 1, res_rows);
    checkSize(c, self_arg, 2, res_cols);
  }

  // handle pathological cases that blas may not like
  if (self_or_result.numel() == 0) {
    return self_or_result;
  } else if (contraction_size == 0) {
    return self_or_result.zero_();
  }

  auto batch_items_contiguous_or_transposed = [&](const Tensor& t) {
    return (t.stride(2) == 1 && t.stride(1) >= t.size(2))
            || (t.stride(1) == 1 && t.stride(2) >= t.size(1));
  };

  if (contraction_size * res_rows * res_cols < 400) {
    if (is_bmm_out) {
      AT_DISPATCH_ALL_TYPES(batch1.scalar_type(), "bmm", [&] {
          baddbmm_cpu_kernel<scalar_t, true>(self_or_result, batch1, batch2, beta, alpha);
        });
    } else {
      AT_DISPATCH_ALL_TYPES(batch1.scalar_type(), "baddbmm", [&] {
          baddbmm_cpu_kernel<scalar_t, false>(self_or_result, batch1, batch2, beta, alpha);
        });
    }
  } else if (at::hasMKL() && at::native::is_floating_point(self_or_result)
            && batch_items_contiguous_or_transposed(batch1)
            && batch_items_contiguous_or_transposed(batch2)
            && self_or_result.is_contiguous()) {
    at::native::_baddbmm_mkl_(self_or_result, batch1, batch2, beta, alpha);
  } else { // split along batch dimension
    if (is_bmm_out) {
      for (int64_t b = 0; b < bs; b++) {
        auto r = self_or_result.select(0, b);
        legacy::cpu::_th_mm_out(r, batch1.select(0, b), batch2.select(0, b));
      }
    } else {
      for (int64_t b = 0; b < bs; b++) {
        self_or_result.select(0, b).addmm_(batch1.select(0, b), batch2.select(0, b), beta, alpha);
      }
    }
  }
  return self_or_result;
}


Tensor baddbmm_cpu(const Tensor& self, const Tensor& batch1, const Tensor& batch2, Scalar beta, Scalar alpha) {
  Tensor result = at::empty({0}, self.options());
  return at::native::baddbmm_out_cpu(result, self, batch1, batch2, beta, alpha);
}

Tensor& baddbmm_out_cpu(Tensor &result, const Tensor& self_, const Tensor& batch1, const Tensor& batch2, Scalar beta, Scalar alpha) {
  Tensor self;
  std::tie(self) = expand_size(self_, {batch1.size(0), batch1.size(1), batch2.size(2)}, "baddbmm");
  result.resize_(self.sizes());
  result.copy_(self);
  return at::native::baddbmm__cpu(result, batch1, batch2, beta, alpha);
}

Tensor& baddbmm__cpu(Tensor& self, const Tensor& batch1, const Tensor& batch2, Scalar beta, Scalar alpha) {
  return bmm_out_or_baddbmm_(self, batch1, batch2, beta, alpha, false);
}

Tensor bmm_cpu(const Tensor& self, const Tensor& mat2) {
  Tensor result = at::empty({0}, self.options());
  return at::native::bmm_out_cpu(result, self, mat2);
}

Tensor& bmm_out_cpu(Tensor &result, const Tensor& batch1, const Tensor& batch2) {
  Scalar beta(0.0);
  Scalar alpha(1.0);
  return bmm_out_or_baddbmm_(result, batch1, batch2, beta, alpha, true);
}

<<<<<<< HEAD
Tensor dot(const Tensor& self, const Tensor& tensor) {
  check_1d(self, "self", "dot");
  check_1d(tensor, "tensor", "dot");
  return at::_dot(self, tensor);
}

=======
>>>>>>> 9daf4852
Tensor& dot_out(Tensor& result, const Tensor& self, const Tensor& tensor) {
  result.resize_({});
  TORCH_CHECK(result.scalar_type() == self.scalar_type(),
           "result dtype ", result.scalar_type(), " does not match self dtype ", self.scalar_type());
  return result.fill_(self.dot(tensor));
}

/*
Matrix product of two Tensors.
The behavior depends on the dimensionality of the Tensors as follows:
- If both Tensors are 1-dimensional, the dot product (scalar) is returned.
- If both arguments are 2-dimensional, the matrix-matrix product is returned.
- If the first argument is 1-dimensional and the second argument is 2-dimensional,
  a 1 is prepended to its dimension for the purpose of the matrix multiply.
  After the matrix multiply, the prepended dimension is removed.
- If the first argument is 2-dimensional and the second argument is 1-dimensional,
  the matrix-vector product is returned.
- If both arguments are at least 1-dimensional and at least one argument is
  N-dimensional (where N > 2), then a batched matrix multiply is returned.  If the first
  argument is 1-dimensional, a 1 is prepended to its dimension for the purpose of the
  batched matrix multiply and removed after.  If the second argument is 1-dimensional, a
  1 is appended to its dimension for the purpose of the batched matrix multiple and removed after.
  The non-matrix (i.e. batch) dimensions are broadcasted (and thus
  must be broadcastable).  For example, if tensor1 is a (j x 1 x n x m) Tensor
  and tensor2 is a (k x m x p) Tensor, the returned tensor will be an (j x k x n x p) Tensor.
*/
Tensor matmul(
    c10::optional<Tensor> out_opt,
    const Tensor& tensor1,
    const Tensor& tensor2) {
  auto dim_tensor1 = tensor1.dim();
  auto dim_tensor2 = tensor2.dim();
  auto has_out = out_opt.has_value();
  Tensor out = out_opt.value_or(Tensor());

  if (dim_tensor1 == 1 && dim_tensor2 == 1) {
    return has_out ? at::native::dot_out(out, tensor1, tensor2) : tensor1.dot(tensor2);
  } else if (dim_tensor1 == 2 && dim_tensor2 == 1) {
    return has_out ? at::mv_out(out, tensor1, tensor2) : tensor1.mv(tensor2);
  } else if (dim_tensor1 == 1 && dim_tensor2 == 2) {
    return has_out ? at::mm_out(out, tensor1.unsqueeze(0), tensor2).squeeze_(0)
                   : tensor1.unsqueeze(0).mm(tensor2).squeeze_(0);
  } else if (dim_tensor1 == 2 && dim_tensor2 == 2) {
    return has_out ? at::mm_out(out, tensor1, tensor2) : tensor1.mm(tensor2);
  } else if (dim_tensor1 >= 3 && (dim_tensor2 == 1 || dim_tensor2 == 2)) {
    // optimization: use mm instead of bmm by folding tensor1's batch into
    // its leading matrix dimension.

    Tensor t2 = dim_tensor2 == 1 ? tensor2.unsqueeze(-1) : tensor2;
    auto size1 = tensor1.sizes();
    auto size2 = t2.sizes();
    std::vector<int64_t> output_size;
    output_size.insert(output_size.end(), size1.begin(), size1.end() - 1);
    if (dim_tensor2 > 1) {
      output_size.push_back(size2[dim_tensor2 - 1]);
    }

    // fold the batch into the first dimension
    Tensor t1 = tensor1.contiguous().view({-1, size1[size1.size() - 1]});
    Tensor output = has_out ? at::_unsafe_view(at::mm_out(out, t1, t2), output_size)
                            : at::_unsafe_view(t1.mm(t2), output_size);
    return has_out ? out.set_(output) : output;
  } else if ((dim_tensor1 == 1 || dim_tensor1 == 2) && dim_tensor2 >= 3) {
    // optimization: transpose the inner dimensions of the arguments, call
    // matmul on the swapped arguments, then transpose the inner dimensions
    // of the result.
    const int64_t n = dim_tensor1 == 2 ? tensor1.size(-2) : 1;
    const int64_t m = tensor1.size(-1);
    const int64_t p = tensor2.size(-1);

    const Tensor t2_T = tensor2.transpose(-1, -2);
    const Tensor t1_T = dim_tensor1 == 2 ? tensor1.t() : tensor1.reshape({n, m}).t();
    const Tensor res_T = matmul(out_opt, t2_T, t1_T);

    if (dim_tensor1 == 2) {
      Tensor res = res_T.transpose(-1, -2).contiguous();
      return has_out ? out.set_(res) : res;
    }
    else {
      std::vector<int64_t> shape = tensor2.sizes().slice(0, dim_tensor2 - 2).vec();
      shape.push_back(p);

      Tensor res = res_T.reshape(shape).contiguous();
      return has_out ? out.set_(res) : res;
    }
  } else if ((dim_tensor1 >= 1 && dim_tensor2 >= 1) && (dim_tensor1 >= 3 || dim_tensor2 >= 3)) {
    // We are multiplying b1 x n x m1 by x2 x m2 x p (where b1 can be a list);
    // we track m1 vs m2 separately even though they must match for nicer error messages
    int64_t n = dim_tensor1 > 1 ? tensor1.size(-2) : 1;
    int64_t m1 = tensor1.size(-1);
    IntArrayRef batch_tensor1(tensor1.sizes().data(), std::max<int64_t>(dim_tensor1 - 2, 0));
    int64_t m2 = dim_tensor2 > 1 ? tensor2.size(-2) : 1;
    int64_t p = tensor2.size(-1);
    IntArrayRef batch_tensor2(tensor2.sizes().data(), std::max<int64_t>(dim_tensor2 - 2, 0));

    // expand the batch portion (i.e. cut off matrix dimensions and expand rest)
    std::vector<int64_t> expand_batch_portion = infer_size(batch_tensor1, batch_tensor2);

    std::vector<int64_t> tensor1_expand_size(expand_batch_portion);
    tensor1_expand_size.insert(tensor1_expand_size.end(), {n, m1});

    std::vector<int64_t> tensor2_expand_size(expand_batch_portion);
    tensor2_expand_size.insert(tensor2_expand_size.end(), {m2, p});

    int expand_batch_product = std::accumulate(expand_batch_portion.begin(), expand_batch_portion.end(),
                                               1, std::multiplies<int64_t>());

    std::vector<int64_t> tensor1_bmm_view({expand_batch_product});
    tensor1_bmm_view.insert(tensor1_bmm_view.end(), {n, m1});

    std::vector<int64_t> tensor2_bmm_view({expand_batch_product});
    tensor2_bmm_view.insert(tensor2_bmm_view.end(), {m2, p});

    // flatten expanded batches
    Tensor tensor1_expanded = tensor1.expand(tensor1_expand_size).contiguous().view(tensor1_bmm_view);
    Tensor tensor2_expanded = tensor2.expand(tensor2_expand_size).contiguous().view(tensor2_bmm_view);

    // reshape batches back into result
    std::vector<int64_t> output_shape(expand_batch_portion);
    if (dim_tensor1 > 1) {
      output_shape.push_back(n);
    }
    if (dim_tensor2 > 1) {
      output_shape.push_back(p);
    }

    Tensor output = has_out ? at::_unsafe_view(at::bmm_out(out, tensor1_expanded, tensor2_expanded), output_shape)
                            : at::_unsafe_view(tensor1_expanded.bmm(tensor2_expanded), output_shape);

    return has_out ? out.set_(output) : output;
  }

 AT_ERROR("both arguments to matmul need to be at least 1D, but they are ",
          dim_tensor1, "D and ", dim_tensor2, "D");
}

Tensor matmul(const Tensor & tensor1, const Tensor & tensor2) {
  return at::native::matmul(c10::nullopt, tensor1, tensor2);
}

Tensor& matmul_out(Tensor &result, const Tensor & tensor1, const Tensor & tensor2) {
  at::native::matmul(c10::optional<Tensor>(result), tensor1, tensor2);
  return result;
}

Tensor matrix_power(const Tensor& a, int64_t n) {
  TORCH_CHECK(a.dim() >= 2 && at::isFloatingType(a.scalar_type()),
           "matrix_power(", a.type(), "{", a.sizes(), "}): expected a tensor "
           "of floating types with dim at least 2");
  if (n == 0) {
    return a.clone().copy_(at::eye(a.size(-2), a.options()).expand_as(a));
  } else if (n < 0) {
    Tensor a_ = at::inverse(a);
    n *= -1;
    return at::native::matrix_power(a_, n);
  } else if (n == 1) {
    return a.clone();
  } else if (n == 2) {
    return at::native::matmul(a, a);
  } else if (n == 3) {
    return at::native::matmul(at::native::matmul(a, a), a);
  }

  // This is a binary decomposition of n.
  // Moving from the least significant bit to the most significant bit
  // This is done to reduce the number of matrix multiplications
  // by raising the input matrix in powers of 2
  // The total number of matrix multiplications are
  // number of bits + number of bits that equal 1 ~ O(log n)
  // instead of O(n)
  Tensor result, z;
  int64_t r;
  while (n > 0) {
    z = (!z.defined()) ? a.clone() : at::native::matmul(z, z);
    r = n % 2;
    n = n / 2;
    if (r == 1) {
      result = (!result.defined()) ? z.clone() : at::native::matmul(result, z);
    }
  }
  return result;
}

Tensor frobenius_norm(const Tensor& self) {
  return at::norm(self);
}

Tensor frobenius_norm(const Tensor& self, IntArrayRef dim, bool keepdim) {
  TORCH_CHECK(
      dim.size() <= 2,
      "Expected at most 2 dimensions, but got ",
      dim.size(),
      " dimensions instead.");
  if (dim.size() == 1) {
    return at::norm(self, 2, dim, keepdim, self.scalar_type());
  }
  return at::sqrt(at::sum(self * self, dim, keepdim));
}

Tensor &frobenius_norm_out(
    Tensor& result,
    const Tensor& self,
    IntArrayRef dim,
    bool keepdim) {
  TORCH_CHECK(
      dim.size() <= 2,
      "Expected at most 2 dimensions, but got ",
      dim.size(),
      " dimensions instead.");
  if (dim.size() == 1) {
    return at::norm_out(result, self, 2, dim, keepdim, self.scalar_type());
  }
  return at::sqrt_out(result, at::sum(self * self, dim, keepdim));
}

Tensor nuclear_norm(const Tensor& self, bool keepdim) {
  TORCH_CHECK(
      self.dim() == 2,
      "Expected a tensor with 2 dimensions, but got a ",
      self.dim(),
      " dimensions tensor instead.");
  return at::sum(std::get<1>(at::svd(self)), 0, keepdim);
}

Tensor &nuclear_norm_out(Tensor& result, const Tensor& self, bool keepdim) {
  TORCH_CHECK(
      self.dim() == 2,
      "Expected a tensor with 2 dimensions, but got a ",
      self.dim(),
      " dimensions tensor instead.");
  return at::sum_out(result, std::get<1>(at::svd(self)), 0, keepdim);
}

static inline Tensor _chain_matmul_general(TensorList matrices, std::vector<std::vector<int64_t>>& order, int64_t i, int64_t j) {
  if (i == j)
    return matrices[i];
  else
    return at::mm(_chain_matmul_general(matrices, order, i, order[i][j]), _chain_matmul_general(matrices, order, order[i][j] + 1, j));
}

// Why the separate implementation for 3 matrices?
// The logic for three matrices is much faster when done directly
// Requires 1 comparison to 4 comparisons and lesser arithmetic operations
static inline Tensor _chain_matmul_three_matrices(TensorList matrices) {
  int64_t a = matrices[0].size(0);  // This is the first dimension
  int64_t b = matrices[1].size(0);  // This is the common dimension between the first two matrices
  int64_t c = matrices[2].size(0);  // This is the common dimension between the last two matrices
  int64_t d = matrices[2].size(1);  // This is the last dimension

  // The matrices are of size (a x b), (b x c), (c x d)
  // cost_1 is the cost of parenthesizing (a x b) and (b x c) and then combining (c x d)
  // cost_2 is the cost of parenthesizing (b x c) and (c x d) and then combining (a x b)
  int64_t cost_1 = (a * c) * (b + d);
  int64_t cost_2 = (b * d) * (a + c);

  if (cost_1 > cost_2) {
    return at::mm(matrices[0], at::mm(matrices[1], matrices[2]));
  } else {
    return at::mm(at::mm(matrices[0], matrices[1]), matrices[2]);
  }
}

Tensor chain_matmul(TensorList matrices) {
  checkAllSameDim(matrices, 2);

  if (matrices.size() == 1) {
    return matrices[0];
  } else if (matrices.size() == 2) {
    return at::mm(matrices[0], matrices[1]);
  } else if (matrices.size() == 3) {
    return _chain_matmul_three_matrices(matrices);
  } else {

    // Following the algorithm in Chapter 15.2 : Introduction to Algorithms, Cormen et al.
    // Minor modifications have been made to accommodate zero-indexing
    auto n = matrices.size();

    // Dim vector - the length of which is n + 1. Note that for matrix multiplication, there
    // needs to a common dimension between the multiplicands, hence for n matrices, there are
    // n + 1 values. The values p_{i} and p_{i + 1} correspond to the dimensions of matrix i in
    // the chain (zero-indexed)
    std::vector<int64_t> p;
    p.push_back(matrices[0].size(0));
    for (int64_t i = 0; i < n; i++) {
      p.push_back(matrices[i].size(1));
    }

    // Cost matrix - an element m[i, j] of this matrix corresponds to the minimum cost of
    // parenthesizing matrices A_{i} to A_{j}. By this definition m[i, i] = 0 for all i
    // m[i, j] is filled using the substructure property of the algorithm, meaning:
    // m[i, j] = min_{i <= k < j} m[i, k] + m[k, j] + p_{i-1}p_{k}p_{j}
    std::vector<std::vector<int64_t>> m(n, std::vector<int64_t>(n, 0));

    // Auxiliary table for constructing the order
    // s[i, j] stores the index k at which the optimal split is obtained
    std::vector<std::vector<int64_t>> s(n, std::vector<int64_t>(n));

    // j and q are used repetitively in the algorithm below
    int64_t j, q;

    for (int64_t l = 1; l < n; l++) {
      for (int64_t i = 0; i < n - l; i++) {
        j = i + l;
        m[i][j] = std::numeric_limits<int64_t>::max();
        for (int64_t k = i; k < j; k++) {
          q = m[i][k] + m[k + 1][j] + p[i] * p[k + 1] * p[j + 1];
          if (q < m[i][j]) {
            m[i][j] = q;
            s[i][j] = k;
          }
        }
      }
    }

    // We use the result from the algorithm to compute the matrix chain product via recursion
    return _chain_matmul_general(matrices, s, 0, n - 1);
  }
}

} // namespace native
} // namespace at<|MERGE_RESOLUTION|>--- conflicted
+++ resolved
@@ -140,62 +140,7 @@
 }
 
 static void check_1d(const Tensor& t, const char* arg, const char* fn) {
-<<<<<<< HEAD
- AT_CHECK(t.dim() == 1, fn, ": Expected 1-D argument ", arg, ", but got ", t.dim(), "-D");
-}
-
-Tensor ger(const Tensor& self, const Tensor& vec2) {
-  check_1d(self, "self", "ger");
-  check_1d(vec2, "vec2", "ger");
-  return at::_ger(self, vec2);
-}
-
-Tensor& ger_out(Tensor& result, const Tensor& self, const Tensor& vec2) {
-  check_1d(self, "self", "ger");
-  check_1d(vec2, "vec2", "ger");
-  return at::_ger_out(result, self, vec2);
-}
-
-Tensor mm(const Tensor& self, const Tensor& mat2) {
-  if (self.is_sparse()) {
-    return at::zeros({}, mat2.options()).addmm(self, mat2, 0, 1);
-  }
-  return at::_mm(self, mat2);
-}
-
-Tensor& mm_out(Tensor& result, const Tensor& self, const Tensor& mat2) {
-  if (self.is_sparse()) {
-    return at::addmm_out(result, at::zeros({}, mat2.options()), self, mat2, 0, 1);
-  }
-  return at::_mm_out(result, self, mat2);
-}
-
-Tensor mv(const Tensor& self, const Tensor& vec) {
-  check_1d(vec, "vec", "mv");
-  return at::_mv(self, vec);
-}
-
-Tensor& mv_out(Tensor& result, const Tensor& self, const Tensor& vec) {
-  check_1d(vec, "vec", "mv");
-  return at::_mv_out(result, self, vec);
-}
-
-Tensor addmv(const Tensor& self, const Tensor& mat, const Tensor& vec, Scalar beta, Scalar alpha) {
-  check_1d(vec, "vec", "addmv");
-  return at::_addmv(self, mat, vec, beta, alpha);
-}
-
-Tensor& addmv_(Tensor& self, const Tensor& mat, const Tensor& vec, Scalar beta, Scalar alpha) {
-  check_1d(vec, "vec", "addmv");
-  return at::_addmv_(self, mat, vec, beta, alpha);
-}
-
-Tensor& addmv_out(Tensor &result, const Tensor& self, const Tensor& mat, const Tensor& vec, Scalar beta, Scalar alpha) {
-  check_1d(vec, "vec", "addmv");
-  return at::_addmv_out(result, self, mat, vec, beta, alpha);
-=======
  TORCH_CHECK(t.dim() == 1, fn, ": Expected 1-D argument ", arg, ", but got ", t.dim(), "-D");
->>>>>>> 9daf4852
 }
 
 Tensor addr(const Tensor& self, const Tensor& vec1, const Tensor& vec2, Scalar beta, Scalar alpha) {
@@ -364,15 +309,6 @@
   return bmm_out_or_baddbmm_(result, batch1, batch2, beta, alpha, true);
 }
 
-<<<<<<< HEAD
-Tensor dot(const Tensor& self, const Tensor& tensor) {
-  check_1d(self, "self", "dot");
-  check_1d(tensor, "tensor", "dot");
-  return at::_dot(self, tensor);
-}
-
-=======
->>>>>>> 9daf4852
 Tensor& dot_out(Tensor& result, const Tensor& self, const Tensor& tensor) {
   result.resize_({});
   TORCH_CHECK(result.scalar_type() == self.scalar_type(),
