--- conflicted
+++ resolved
@@ -58,15 +58,12 @@
              bool count_include_pad,
              c10::optional<int64_t> divisor_override
             );
-<<<<<<< HEAD
-using qtopk_fn = void(*)(Tensor&, Tensor&, const Tensor&, int64_t, int64_t, bool, bool);
-=======
 using qcat_nhwc_fn = Tensor (*)(
     const c10::List<Tensor>& qxs,
     int64_t dim,
     double scale,
     int64_t zero_point);
->>>>>>> 21314cfd
+using qtopk_fn = void(*)(Tensor&, Tensor&, const Tensor&, int64_t, int64_t, bool, bool);
 
 // using qavg_pool2d_fn
 DECLARE_DISPATCH(qrelu_fn, qrelu_stub);
@@ -76,12 +73,9 @@
 DECLARE_DISPATCH(qmaxpool_2d_fn, qmaxpool_2d_nhwc_stub);
 DECLARE_DISPATCH(qadaptive_avg_pool2d_fn, qadaptive_avg_pool2d_nhwc_stub);
 DECLARE_DISPATCH(qavg_pool2d_fn, qavg_pool2d_nhwc_stub);
-<<<<<<< HEAD
-DECLARE_DISPATCH(qtopk_fn, qtopk_stub);
-=======
 DECLARE_DISPATCH(qcat_nhwc_fn, qcat_nhwc_stub);
 DECLARE_DISPATCH(qcat_nhwc_fn, qcat_relu_nhwc_stub);
->>>>>>> 21314cfd
+DECLARE_DISPATCH(qtopk_fn, qtopk_stub);
 
 } // namespace native
 } // namespace at