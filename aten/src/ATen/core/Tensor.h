#pragma once

#include <c10/core/Device.h>
#include <c10/core/Layout.h>
#include <c10/core/MemoryFormat.h>
#include <c10/core/QScheme.h>
#include <c10/core/Scalar.h>
#include <c10/core/ScalarType.h>
#include <c10/core/Storage.h>
#include <ATen/core/TensorAccessor.h>
#include <ATen/core/TensorOptions.h>
#include <c10/core/TensorImpl.h>
#include <c10/core/UndefinedTensorImpl.h>
#include <c10/util/Exception.h>
#include <c10/util/Optional.h>
#include <c10/util/intrusive_ptr.h>
#include <ATen/core/LegacyTypeDispatch.h>
#include <ATen/core/DeprecatedTypePropertiesRegistry.h>
#ifdef BUILD_NAMEDTENSOR
#include <ATen/NamedTensor.h>
#endif

namespace caffe2 {
class Tensor;
}
namespace at {
struct Generator;
struct Type;
class DeprecatedTypeProperties;
class Tensor;
} // namespace at

namespace at {

class Tensor;
using TensorList = ArrayRef<Tensor>;

struct Quantizer;
// This is temporary typedef to enable Quantizer in aten native function API
// we'll remove them when we are actually exposing Quantizer class
// to frontend
using ConstQuantizerPtr = const c10::intrusive_ptr<Quantizer>&;

// Tensor is a "generic" object holding a pointer to the underlying TensorImpl object, which
// has an embedded reference count. In this way, Tensor is similar to boost::intrusive_ptr.
//
// For example:
//
// void func(Tensor a) {
//   Tensor b = a;
//   ...
// }
//
// In this example, when we say Tensor b = a, we are creating a new object that points to the
// same underlying TensorImpl, and bumps its reference count. When b goes out of scope, the
// destructor decrements the reference count by calling release() on the TensorImpl it points to.
// The existing constructors, operator overloads, etc. take care to implement the correct semantics.
//
// Note that Tensor can also be NULL, i.e. it is not associated with any underlying TensorImpl, and
// special care must be taken to handle this.
class CAFFE2_API Tensor {
 public:
  Tensor(){};
  // This constructor should not be used by end users and is an implementation
  // detail invoked by autogenerated code.
  explicit Tensor(
      c10::intrusive_ptr<TensorImpl, UndefinedTensorImpl> tensor_impl)
      : impl_(std::move(tensor_impl)) {
    if (impl_.get() == nullptr) {
      throw std::runtime_error("TensorImpl with nullptr is not supported");
    }
  }
  Tensor(const Tensor&) = default;
  Tensor(Tensor&&) = default;


 public:
  // Creates a new wrapper from TensorImpl. Intentionally a free method because
  // it should be used with care. Checks necessary invariants
  static Tensor wrap_tensor_impl(
      c10::intrusive_ptr<TensorImpl, UndefinedTensorImpl> tensor_impl) {
    Tensor r(std::move(tensor_impl));
    r.enforce_invariants();
    return r;
  }

  int64_t dim() const {
    return impl_->dim();
  }
  int64_t storage_offset() const {
    return impl_->storage_offset();
  }

  TensorImpl * unsafeGetTensorImpl() const {
    return impl_.get();
  }
  TensorImpl * unsafeReleaseTensorImpl() {
    return impl_.release();
  }
  const c10::intrusive_ptr<TensorImpl, UndefinedTensorImpl>& getIntrusivePtr() const {
    return impl_;
  }

  bool defined() const {
    return impl_;
  }

  void reset() {
    impl_.reset();
  }

  // The following overloads are very intruiging.  Consider the following
  // program:
  //
  //    x[1] = 3;
  //
  // We would expect that the first entry of x is written to 3.  But how can we
  // actually achieve this?  x[1] evaluates to a tensor...
  //
  // The answer is, using a ref-qualifier.  x[1] is an rvalue, which cannot be
  // (profitably) assigned to in the traditional sense, so we overload
  // assignment to mean, "Actually, copy 3 into the tensor data."  This is done
  // with an rvalue-reference ref-qualified overload (the methods with && at the
  // end of their type.)
  //
  // There's one more fly in the ointment: We also want
  //
  //    Tensor x = y;
  //
  // to work, and we want it NOT to copy.  So we need a traditional operator=
  // overload.  But we MUST specify a mutable lvalue ref-qualifier, to
  // disambiguate the traditional overload from the rvalue-reference
  // ref-qualified overload.  Otherwise, it will be ambiguous, because
  // a non ref-qualified method is eligible for all situations.

  // Unfortunately, we have to write these constructors out manually
  // to work around an MSVC bug:
  //    error C2580: 'at::Tensor &at::Tensor::operator =(const at::Tensor &) &':
  //    multiple versions of a defaulted special member functions are not allowed
  // Tensor& operator=(const Tensor&) & = default;
  // Tensor& operator=(Tensor&&) & = default;
  Tensor& operator=(const Tensor& x) & {
    impl_ = x.impl_;
    return *this;
  }
  Tensor& operator=(Tensor&& x) & {
    impl_ = std::move(x.impl_);
    return *this;
  }

  Tensor& operator=(Scalar v) &&;
  Tensor& operator=(const Tensor&) &&;
  Tensor& operator=(Tensor&&) &&;

  bool is_same(const Tensor& other) const noexcept {
    return impl_ == other.impl_;
  }
  size_t use_count() const noexcept {
    return impl_.use_count();
  }
  size_t weak_use_count() const noexcept {
    return impl_.weak_use_count();
  }

  std::string toString() const;

  IntArrayRef sizes() const {
    return impl_->sizes();
  }
  IntArrayRef strides() const {
    return impl_->strides();
  }
#ifdef BUILD_NAMEDTENSOR
  optional<DimnameList> names() const {
    return impl::internal_get_names(unsafeGetTensorImpl());
  }
#endif
  int64_t ndimension() const {
    return dim();
  }
  bool is_contiguous(at::MemoryFormat memory_format=at::MemoryFormat::Contiguous) const {
    return impl_->is_contiguous(memory_format);
  }

  at::MemoryFormat suggest_memory_format() const {
    if (impl_->is_strides_like_channels_last()) {
      return at::MemoryFormat::ChannelsLast;
    }
    return at::MemoryFormat::Contiguous;
  }

  // Total bytes consumed by the "view" of elements of the array.  Does not
  // include size of metadata.  The number reported here does not necessarily
  // correspond to the true physical memory consumed by a tensor; instead,
  // it reports the memory the tensor would take *if* it were contiguous.
  // Defined to be numel() * itemsize()
  size_t nbytes() const {
    return impl_->numel() * impl_->itemsize();
  }

  // Length of one array element in bytes.  This is the traditional
  // Numpy naming.
  size_t itemsize() const {
    return impl_->itemsize();
  }

  // Same as itemsize().  This is the PyTorch naming.
  size_t element_size() const {
    return impl_->itemsize();
  }

  DeprecatedTypeProperties & type() const {
    return globalDeprecatedTypePropertiesRegistry().getDeprecatedTypeProperties(
        tensorTypeIdToBackend(type_id()),
        scalar_type(),
        is_variable());
  }
  TensorTypeId type_id() const {
    return impl_->type_id();
  }
  ScalarType scalar_type() const {
    return typeMetaToScalarType(impl_->dtype());
  }
  bool has_storage() const {
    return defined() && impl_->has_storage();
  }
  const Storage& storage() const {
    return impl_->storage();
  }
  bool is_alias_of(const at::Tensor& other) const{
    return impl_->storage().is_alias_of(other.storage());
  }
  Tensor toType(const DeprecatedTypeProperties & t, bool non_blocking=false) const;
  Tensor toType(ScalarType t) const;
  Tensor toBackend(Backend b) const;

  /// Returns true if the `Tensor` is actually a `torch::autograd::Variable`.
  /// Defined in Type.h because of include order issues.
  bool is_variable() const noexcept;

  /// Returns a `Tensor`'s layout. Defined in Type.h
  Layout layout() const noexcept;

  /// Returns a `Tensor`'s dtype (`TypeMeta`). Defined in TensorMethods.h
  caffe2::TypeMeta dtype() const noexcept;

  /// Returns a `Tensor`'s device.
  Device device() const;

  /// Returns a `Tensor`'s device index.
  int64_t get_device() const;

  /// Returns if a `Tensor` has CUDA backend.
  bool is_cuda() const;

  /// Returns if a `Tensor` has HIP backend.
  bool is_hip() const;

  /// Returns if a `Tensor` has sparse backend.
  bool is_sparse() const;

  /// Returns if a `Tensor` is mkldnn tensor.
  bool is_mkldnn() const;

  /// Returns if a `Tensor` has quantized backend.
  bool is_quantized() const;

#ifdef BUILD_NAMEDTENSOR
  /// Returns if a `Tensor` has any dimension names
  bool has_names() const;

  /// Returns a `Tensor`'s dimension names data structure
  const NamedTensorMeta* get_named_tensor_meta() const;
  NamedTensorMeta* get_named_tensor_meta();
#endif

  /// Returns the `TensorOptions` corresponding to this `Tensor`. Defined in
  /// TensorOptions.h.
  TensorOptions options() const;

  void* data_ptr() const {
    return this->unsafeGetTensorImpl()->data();
  }

  template<typename T>
  T * data() const;

  template <typename T>
  T item() const;

  // Purposely not defined here to avoid inlining
  void print() const;

  // Return a `TensorAccessor` for CPU `Tensor`s. You have to specify scalar type and
  // dimension.
  template<typename T, size_t N>
  TensorAccessor<T,N> accessor() const& {
    static_assert(N > 0, "accessor is used for indexing tensor, for scalars use *data<T>()");
    TORCH_CHECK(dim() == N, "expected ", N, " dims but tensor has ", dim());
    return TensorAccessor<T,N>(data<T>(),sizes().data(),strides().data());
  }
  template<typename T, size_t N>
  TensorAccessor<T,N> accessor() && = delete;

  // Return a `PackedTensorAccessor` for CUDA `Tensor`s. You have to specify scalar type and
  // dimension. You can optionally specify RestrictPtrTraits as a template parameter to
  // cast the data pointer to a __restrict__ pointer.
  // In order to use this, your CUDA kernel has to take a corresponding PackedTensorAccessor
  // as an argument.
  template<typename T, size_t N, template <typename U> class PtrTraits = DefaultPtrTraits, typename index_t = int64_t>
  PackedTensorAccessor<T,N,PtrTraits,index_t> packed_accessor() const& {
    static_assert(N > 0, "accessor is used for indexing tensor, for scalars use *data<T>()");
    TORCH_CHECK(dim() == N, "expected ", N, " dims but tensor has ", dim());
    return PackedTensorAccessor<T,N,PtrTraits,index_t>(static_cast<typename PtrTraits<T>::PtrType>(data<T>()),sizes().data(),strides().data());
  }
  template<typename T, size_t N,  template <typename U> class PtrTraits = DefaultPtrTraits, typename index_t = int64_t>
  PackedTensorAccessor<T,N> packed_accessor() && = delete;

  Tensor operator-() const;
  Tensor& operator+=(const Tensor & other);
  Tensor& operator+=(Scalar other);
  Tensor& operator-=(const Tensor & other);
  Tensor& operator-=(Scalar other);
  Tensor& operator*=(const Tensor & other);
  Tensor& operator*=(Scalar other);
  Tensor& operator/=(const Tensor & other);
  Tensor& operator/=(Scalar other);
  Tensor operator[](Scalar index) const;
  Tensor operator[](Tensor index) const;
  Tensor operator[](int64_t index) const;

  Tensor cpu() const;
  Tensor cuda() const;
  Tensor hip() const;

  // ~~~~~ Autograd API ~~~~~

  Tensor& set_requires_grad(bool requires_grad) {
    impl_->set_requires_grad(requires_grad);
    return *this;
  }
  bool requires_grad() const {
    return impl_->requires_grad();
  }

  Tensor& grad() {
    return impl_->grad();
  }
  const Tensor& grad() const {
    return impl_->grad();
  }

  // STOP.  Thinking of adding a method here, which only makes use
  // of other ATen methods?  Define it in native_functions.yaml.

  //example
  //Tensor * add(Tensor & b);
  void backward(const Tensor & gradient={}, bool keep_graph=false, bool create_graph=false) const;
  void set_data(const Tensor & new_data) const;
  #ifdef BUILD_NAMEDTENSOR
  Tensor & set_names_(c10::optional<DimnameList> names) const;
  #endif
  Tensor abs() const;
  Tensor & abs_() const;
  Tensor acos() const;
  Tensor & acos_() const;
  Tensor add(const Tensor & other, Scalar alpha=1) const;
  Tensor & add_(const Tensor & other, Scalar alpha=1) const;
  Tensor add(Scalar other, Scalar alpha=1) const;
  Tensor & add_(Scalar other, Scalar alpha=1) const;
  Tensor addmv(const Tensor & mat, const Tensor & vec, Scalar beta=1, Scalar alpha=1) const;
  Tensor & addmv_(const Tensor & mat, const Tensor & vec, Scalar beta=1, Scalar alpha=1) const;
  Tensor addr(const Tensor & vec1, const Tensor & vec2, Scalar beta=1, Scalar alpha=1) const;
  Tensor & addr_(const Tensor & vec1, const Tensor & vec2, Scalar beta=1, Scalar alpha=1) const;
  Tensor all(int64_t dim, bool keepdim=false) const;
  bool allclose(const Tensor & other, double rtol=1e-05, double atol=1e-08, bool equal_nan=false) const;
  Tensor any(int64_t dim, bool keepdim=false) const;
  Tensor argmax(c10::optional<int64_t> dim=c10::nullopt, bool keepdim=false) const;
  Tensor argmin(c10::optional<int64_t> dim=c10::nullopt, bool keepdim=false) const;
  Tensor as_strided(IntArrayRef size, IntArrayRef stride, c10::optional<int64_t> storage_offset=c10::nullopt) const;
  Tensor & as_strided_(IntArrayRef size, IntArrayRef stride, c10::optional<int64_t> storage_offset=c10::nullopt) const;
  Tensor asin() const;
  Tensor & asin_() const;
  Tensor atan() const;
  Tensor & atan_() const;
  Tensor baddbmm(const Tensor & batch1, const Tensor & batch2, Scalar beta=1, Scalar alpha=1) const;
  Tensor & baddbmm_(const Tensor & batch1, const Tensor & batch2, Scalar beta=1, Scalar alpha=1) const;
  Tensor bernoulli(Generator * generator=nullptr) const;
  Tensor & bernoulli_(const Tensor & p, Generator * generator=nullptr) const;
  Tensor & bernoulli_(double p=0.5, Generator * generator=nullptr) const;
  Tensor bernoulli(double p, Generator * generator=nullptr) const;
  Tensor bincount(const Tensor & weights={}, int64_t minlength=0) const;
  Tensor bitwise_not() const;
<<<<<<< HEAD
  Tensor & bitwise_not_();
  Tensor logical_not() const;
  Tensor & logical_not_();
=======
  Tensor & bitwise_not_() const;
>>>>>>> 2d0454ef
  Tensor bmm(const Tensor & mat2) const;
  Tensor ceil() const;
  Tensor & ceil_() const;
  std::vector<Tensor> chunk(int64_t chunks, int64_t dim=0) const;
  Tensor clamp(c10::optional<Scalar> min=c10::nullopt, c10::optional<Scalar> max=c10::nullopt) const;
  Tensor & clamp_(c10::optional<Scalar> min=c10::nullopt, c10::optional<Scalar> max=c10::nullopt) const;
  Tensor clamp_max(Scalar max) const;
  Tensor & clamp_max_(Scalar max) const;
  Tensor clamp_min(Scalar min) const;
  Tensor & clamp_min_(Scalar min) const;
  Tensor contiguous(MemoryFormat memory_format=MemoryFormat::Contiguous) const;
  Tensor & copy_(const Tensor & src, bool non_blocking=false) const;
  Tensor cos() const;
  Tensor & cos_() const;
  Tensor cosh() const;
  Tensor & cosh_() const;
  Tensor cumsum(int64_t dim, c10::optional<ScalarType> dtype=c10::nullopt) const;
  Tensor cumprod(int64_t dim, c10::optional<ScalarType> dtype=c10::nullopt) const;
  Tensor det() const;
  Tensor diag_embed(int64_t offset=0, int64_t dim1=-2, int64_t dim2=-1) const;
  Tensor diagflat(int64_t offset=0) const;
  Tensor diagonal(int64_t offset=0, int64_t dim1=0, int64_t dim2=1) const;
  Tensor & fill_diagonal_(Scalar fill_value, bool wrap=false) const;
  Tensor div(const Tensor & other) const;
  Tensor & div_(const Tensor & other) const;
  Tensor div(Scalar other) const;
  Tensor & div_(Scalar other) const;
  Tensor dot(const Tensor & tensor) const;
  Tensor & resize_(IntArrayRef size) const;
  Tensor erf() const;
  Tensor & erf_() const;
  Tensor erfc() const;
  Tensor & erfc_() const;
  Tensor exp() const;
  Tensor & exp_() const;
  Tensor expm1() const;
  Tensor & expm1_() const;
  Tensor expand(IntArrayRef size, bool implicit=false) const;
  Tensor expand_as(const Tensor & other) const;
  Tensor flatten(int64_t start_dim=0, int64_t end_dim=-1) const;
  Tensor & fill_(Scalar value) const;
  Tensor & fill_(const Tensor & value) const;
  Tensor floor() const;
  Tensor & floor_() const;
  Tensor frac() const;
  Tensor & frac_() const;
  Tensor ger(const Tensor & vec2) const;
  Tensor fft(int64_t signal_ndim, bool normalized=false) const;
  Tensor ifft(int64_t signal_ndim, bool normalized=false) const;
  Tensor rfft(int64_t signal_ndim, bool normalized=false, bool onesided=true) const;
  Tensor irfft(int64_t signal_ndim, bool normalized=false, bool onesided=true, IntArrayRef signal_sizes={}) const;
  Tensor index(TensorList indices) const;
  Tensor & index_copy_(int64_t dim, const Tensor & index, const Tensor & source) const;
  Tensor index_copy(int64_t dim, const Tensor & index, const Tensor & source) const;
  Tensor & index_put_(TensorList indices, const Tensor & values, bool accumulate=false) const;
  Tensor index_put(TensorList indices, const Tensor & values, bool accumulate=false) const;
  Tensor inverse() const;
  Tensor isclose(const Tensor & other, double rtol=1e-05, double atol=1e-08, bool equal_nan=false) const;
  bool is_distributed() const;
  bool is_floating_point() const;
  bool is_complex() const;
  bool is_nonzero() const;
  bool is_same_size(const Tensor & other) const;
  bool is_signed() const;
  std::tuple<Tensor,Tensor> kthvalue(int64_t k, int64_t dim=-1, bool keepdim=false) const;
  Tensor log() const;
  Tensor & log_() const;
  Tensor log10() const;
  Tensor & log10_() const;
  Tensor log1p() const;
  Tensor & log1p_() const;
  Tensor log2() const;
  Tensor & log2_() const;
  Tensor logdet() const;
  Tensor log_softmax(int64_t dim, c10::optional<ScalarType> dtype=c10::nullopt) const;
  Tensor logsumexp(IntArrayRef dim, bool keepdim=false) const;
  Tensor matmul(const Tensor & other) const;
  Tensor matrix_power(int64_t n) const;
  std::tuple<Tensor,Tensor> max(int64_t dim, bool keepdim=false) const;
  Tensor max_values(IntArrayRef dim, bool keepdim=false) const;
  Tensor mean(c10::optional<ScalarType> dtype=c10::nullopt) const;
  Tensor mean(IntArrayRef dim, bool keepdim=false, c10::optional<ScalarType> dtype=c10::nullopt) const;
  std::tuple<Tensor,Tensor> median(int64_t dim, bool keepdim=false) const;
  std::tuple<Tensor,Tensor> min(int64_t dim, bool keepdim=false) const;
  Tensor min_values(IntArrayRef dim, bool keepdim=false) const;
  Tensor mm(const Tensor & mat2) const;
  std::tuple<Tensor,Tensor> mode(int64_t dim=-1, bool keepdim=false) const;
  Tensor mul(const Tensor & other) const;
  Tensor & mul_(const Tensor & other) const;
  Tensor mul(Scalar other) const;
  Tensor & mul_(Scalar other) const;
  Tensor mv(const Tensor & vec) const;
  Tensor mvlgamma(int64_t p) const;
  Tensor & mvlgamma_(int64_t p) const;
  Tensor narrow_copy(int64_t dim, int64_t start, int64_t length) const;
  Tensor narrow(int64_t dim, int64_t start, int64_t length) const;
  Tensor permute(IntArrayRef dims) const;
  Tensor numpy_T() const;
  bool is_pinned() const;
  Tensor pin_memory() const;
  Tensor pinverse(double rcond=1e-15) const;
  Tensor reciprocal() const;
  Tensor & reciprocal_() const;
  Tensor neg() const;
  Tensor & neg_() const;
  Tensor repeat(IntArrayRef repeats) const;
  Tensor repeat_interleave(const Tensor & repeats, c10::optional<int64_t> dim=c10::nullopt) const;
  Tensor repeat_interleave(int64_t repeats, c10::optional<int64_t> dim=c10::nullopt) const;
  Tensor reshape(IntArrayRef shape) const;
  Tensor reshape_as(const Tensor & other) const;
  Tensor round() const;
  Tensor & round_() const;
  Tensor relu() const;
  Tensor & relu_() const;
  Tensor prelu(const Tensor & weight) const;
  std::tuple<Tensor,Tensor> prelu_backward(const Tensor & grad_output, const Tensor & weight) const;
  Tensor hardshrink(Scalar lambd=0.5) const;
  Tensor hardshrink_backward(const Tensor & grad_out, Scalar lambd) const;
  Tensor rsqrt() const;
  Tensor & rsqrt_() const;
  #ifdef BUILD_NAMEDTENSOR
  Tensor select(Dimname dim, int64_t index) const;
  #endif
  Tensor select(int64_t dim, int64_t index) const;
  Tensor sigmoid() const;
  Tensor & sigmoid_() const;
  Tensor sin() const;
  Tensor & sin_() const;
  Tensor sinh() const;
  Tensor & sinh_() const;
  Tensor detach() const;
  Tensor & detach_() const;
  int64_t size(int64_t dim) const;
  #ifdef BUILD_NAMEDTENSOR
  int64_t size(Dimname dim) const;
  #endif
  Tensor slice(int64_t dim=0, int64_t start=0, int64_t end=9223372036854775807, int64_t step=1) const;
  std::tuple<Tensor,Tensor> slogdet() const;
  Tensor smm(const Tensor & mat2) const;
  Tensor softmax(int64_t dim, c10::optional<ScalarType> dtype=c10::nullopt) const;
  std::vector<Tensor> split(int64_t split_size, int64_t dim=0) const;
  std::vector<Tensor> split_with_sizes(IntArrayRef split_sizes, int64_t dim=0) const;
  Tensor squeeze() const;
  Tensor squeeze(int64_t dim) const;
  Tensor & squeeze_() const;
  Tensor & squeeze_(int64_t dim) const;
  Tensor sspaddmm(const Tensor & mat1, const Tensor & mat2, Scalar beta=1, Scalar alpha=1) const;
  Tensor stft(int64_t n_fft, c10::optional<int64_t> hop_length=c10::nullopt, c10::optional<int64_t> win_length=c10::nullopt, const Tensor & window={}, bool normalized=false, bool onesided=true) const;
  int64_t stride(int64_t dim) const;
  #ifdef BUILD_NAMEDTENSOR
  int64_t stride(Dimname dim) const;
  #endif
  Tensor sum(c10::optional<ScalarType> dtype=c10::nullopt) const;
  Tensor sum(IntArrayRef dim, bool keepdim=false, c10::optional<ScalarType> dtype=c10::nullopt) const;
  #ifdef BUILD_NAMEDTENSOR
  Tensor sum(DimnameList dim, bool keepdim=false, c10::optional<ScalarType> dtype=c10::nullopt) const;
  #endif
  Tensor sum_to_size(IntArrayRef size) const;
  Tensor sqrt() const;
  Tensor & sqrt_() const;
  Tensor std(bool unbiased=true) const;
  Tensor std(IntArrayRef dim, bool unbiased=true, bool keepdim=false) const;
  Tensor prod(c10::optional<ScalarType> dtype=c10::nullopt) const;
  Tensor prod(int64_t dim, bool keepdim=false, c10::optional<ScalarType> dtype=c10::nullopt) const;
  #ifdef BUILD_NAMEDTENSOR
  Tensor prod(Dimname dim, bool keepdim=false, c10::optional<ScalarType> dtype=c10::nullopt) const;
  #endif
  Tensor t() const;
  Tensor & t_() const;
  Tensor tan() const;
  Tensor & tan_() const;
  Tensor tanh() const;
  Tensor & tanh_() const;
  Tensor transpose(int64_t dim0, int64_t dim1) const;
  Tensor & transpose_(int64_t dim0, int64_t dim1) const;
  Tensor flip(IntArrayRef dims) const;
  Tensor roll(IntArrayRef shifts, IntArrayRef dims={}) const;
  Tensor rot90(int64_t k=1, IntArrayRef dims={0,1}) const;
  Tensor trunc() const;
  Tensor & trunc_() const;
  Tensor type_as(const Tensor & other) const;
  Tensor unsqueeze(int64_t dim) const;
  Tensor & unsqueeze_(int64_t dim) const;
  Tensor var(bool unbiased=true) const;
  Tensor var(IntArrayRef dim, bool unbiased=true, bool keepdim=false) const;
  Tensor view_as(const Tensor & other) const;
  Tensor where(const Tensor & condition, const Tensor & other) const;
  Tensor norm(c10::optional<Scalar> p, ScalarType dtype) const;
  Tensor norm(Scalar p=2) const;
  Tensor norm(c10::optional<Scalar> p, IntArrayRef dim, bool keepdim, ScalarType dtype) const;
  Tensor norm(c10::optional<Scalar> p, IntArrayRef dim, bool keepdim=false) const;
  Tensor clone() const;
  Tensor & resize_as_(const Tensor & the_template) const;
  Tensor pow(Scalar exponent) const;
  Tensor & zero_() const;
  Tensor sub(const Tensor & other, Scalar alpha=1) const;
  Tensor & sub_(const Tensor & other, Scalar alpha=1) const;
  Tensor sub(Scalar other, Scalar alpha=1) const;
  Tensor & sub_(Scalar other, Scalar alpha=1) const;
  Tensor addmm(const Tensor & mat1, const Tensor & mat2, Scalar beta=1, Scalar alpha=1) const;
  Tensor & addmm_(const Tensor & mat1, const Tensor & mat2, Scalar beta=1, Scalar alpha=1) const;
  Tensor & sparse_resize_(IntArrayRef size, int64_t sparse_dim, int64_t dense_dim) const;
  Tensor & sparse_resize_and_clear_(IntArrayRef size, int64_t sparse_dim, int64_t dense_dim) const;
  Tensor sparse_mask(const Tensor & mask) const;
  Tensor to_dense() const;
  int64_t sparse_dim() const;
  int64_t _dimI() const;
  int64_t dense_dim() const;
  int64_t _dimV() const;
  int64_t _nnz() const;
  Tensor coalesce() const;
  bool is_coalesced() const;
  Tensor _indices() const;
  Tensor _values() const;
  Tensor & _coalesced_(bool coalesced) const;
  Tensor indices() const;
  Tensor values() const;
  int64_t numel() const;
  std::vector<Tensor> unbind(int64_t dim=0) const;
  Tensor to_sparse(int64_t sparse_dim) const;
  Tensor to_sparse() const;
  Tensor to_mkldnn() const;
  Tensor dequantize() const;
  double q_scale() const;
  int64_t q_zero_point() const;
  Tensor int_repr() const;
  QScheme qscheme() const;
  Tensor to(const TensorOptions & options, bool non_blocking=false, bool copy=false) const;
  Tensor to(Device device, ScalarType dtype, bool non_blocking=false, bool copy=false) const;
  Tensor to(ScalarType dtype, bool non_blocking=false, bool copy=false) const;
  Tensor to(const Tensor & other, bool non_blocking=false, bool copy=false) const;
  Scalar item() const;
  Tensor & set_(Storage source) const;
  Tensor & set_(Storage source, int64_t storage_offset, IntArrayRef size, IntArrayRef stride={}) const;
  Tensor & set_(const Tensor & source) const;
  Tensor & set_() const;
  Tensor & set_quantizer_(ConstQuantizerPtr quantizer) const;
  bool is_set_to(const Tensor & tensor) const;
  Tensor & masked_fill_(const Tensor & mask, Scalar value) const;
  Tensor masked_fill(const Tensor & mask, Scalar value) const;
  Tensor & masked_fill_(const Tensor & mask, const Tensor & value) const;
  Tensor masked_fill(const Tensor & mask, const Tensor & value) const;
  Tensor & masked_scatter_(const Tensor & mask, const Tensor & source) const;
  Tensor masked_scatter(const Tensor & mask, const Tensor & source) const;
  Tensor view(IntArrayRef size) const;
  Tensor & put_(const Tensor & index, const Tensor & source, bool accumulate=false) const;
  Tensor & index_add_(int64_t dim, const Tensor & index, const Tensor & source) const;
  Tensor index_add(int64_t dim, const Tensor & index, const Tensor & source) const;
  Tensor & index_fill_(int64_t dim, const Tensor & index, Scalar value) const;
  Tensor index_fill(int64_t dim, const Tensor & index, Scalar value) const;
  Tensor & index_fill_(int64_t dim, const Tensor & index, const Tensor & value) const;
  Tensor index_fill(int64_t dim, const Tensor & index, const Tensor & value) const;
  Tensor & scatter_(int64_t dim, const Tensor & index, const Tensor & src) const;
  Tensor scatter(int64_t dim, const Tensor & index, const Tensor & src) const;
  Tensor & scatter_(int64_t dim, const Tensor & index, Scalar value) const;
  Tensor scatter(int64_t dim, const Tensor & index, Scalar value) const;
  Tensor & scatter_add_(int64_t dim, const Tensor & index, const Tensor & src) const;
  Tensor scatter_add(int64_t dim, const Tensor & index, const Tensor & src) const;
  Tensor & lt_(Scalar other) const;
  Tensor & lt_(const Tensor & other) const;
  Tensor & gt_(Scalar other) const;
  Tensor & gt_(const Tensor & other) const;
  Tensor & le_(Scalar other) const;
  Tensor & le_(const Tensor & other) const;
  Tensor & ge_(Scalar other) const;
  Tensor & ge_(const Tensor & other) const;
  Tensor & eq_(Scalar other) const;
  Tensor & eq_(const Tensor & other) const;
  Tensor & ne_(Scalar other) const;
  Tensor & ne_(const Tensor & other) const;
  Tensor __and__(Scalar other) const;
  Tensor __and__(const Tensor & other) const;
  Tensor & __iand__(Scalar other) const;
  Tensor & __iand__(const Tensor & other) const;
  Tensor __or__(Scalar other) const;
  Tensor __or__(const Tensor & other) const;
  Tensor & __ior__(Scalar other) const;
  Tensor & __ior__(const Tensor & other) const;
  Tensor __xor__(Scalar other) const;
  Tensor __xor__(const Tensor & other) const;
  Tensor & __ixor__(Scalar other) const;
  Tensor & __ixor__(const Tensor & other) const;
  Tensor __lshift__(Scalar other) const;
  Tensor __lshift__(const Tensor & other) const;
  Tensor & __ilshift__(Scalar other) const;
  Tensor & __ilshift__(const Tensor & other) const;
  Tensor __rshift__(Scalar other) const;
  Tensor __rshift__(const Tensor & other) const;
  Tensor & __irshift__(Scalar other) const;
  Tensor & __irshift__(const Tensor & other) const;
  Tensor & lgamma_() const;
  Tensor & atan2_(const Tensor & other) const;
  Tensor & tril_(int64_t diagonal=0) const;
  Tensor & triu_(int64_t diagonal=0) const;
  Tensor & digamma_() const;
  Tensor & polygamma_(int64_t n) const;
  Tensor & erfinv_() const;
  Tensor & renorm_(Scalar p, int64_t dim, Scalar maxnorm) const;
  Tensor & pow_(Scalar exponent) const;
  Tensor & pow_(const Tensor & exponent) const;
  Tensor & lerp_(const Tensor & end, Scalar weight) const;
  Tensor & lerp_(const Tensor & end, const Tensor & weight) const;
  Tensor & sign_() const;
  Tensor & fmod_(Scalar other) const;
  Tensor & fmod_(const Tensor & other) const;
  Tensor & remainder_(Scalar other) const;
  Tensor & remainder_(const Tensor & other) const;
  Tensor & addbmm_(const Tensor & batch1, const Tensor & batch2, Scalar beta=1, Scalar alpha=1) const;
  Tensor addbmm(const Tensor & batch1, const Tensor & batch2, Scalar beta=1, Scalar alpha=1) const;
  Tensor & addcdiv_(const Tensor & tensor1, const Tensor & tensor2, Scalar value=1) const;
  Tensor & random_(int64_t from, int64_t to, Generator * generator=nullptr) const;
  Tensor & random_(int64_t to, Generator * generator=nullptr) const;
  Tensor & random_(Generator * generator=nullptr) const;
  Tensor & uniform_(double from=0, double to=1, Generator * generator=nullptr) const;
  Tensor & normal_(double mean=0, double std=1, Generator * generator=nullptr) const;
  Tensor & cauchy_(double median=0, double sigma=1, Generator * generator=nullptr) const;
  Tensor & log_normal_(double mean=1, double std=2, Generator * generator=nullptr) const;
  Tensor & exponential_(double lambd=1, Generator * generator=nullptr) const;
  Tensor & geometric_(double p, Generator * generator=nullptr) const;
  Tensor diag(int64_t diagonal=0) const;
  Tensor cross(const Tensor & other, c10::optional<int64_t> dim=c10::nullopt) const;
  Tensor triu(int64_t diagonal=0) const;
  Tensor tril(int64_t diagonal=0) const;
  Tensor trace() const;
  Tensor ne(Scalar other) const;
  Tensor ne(const Tensor & other) const;
  Tensor eq(Scalar other) const;
  Tensor eq(const Tensor & other) const;
  Tensor ge(Scalar other) const;
  Tensor ge(const Tensor & other) const;
  Tensor le(Scalar other) const;
  Tensor le(const Tensor & other) const;
  Tensor gt(Scalar other) const;
  Tensor gt(const Tensor & other) const;
  Tensor lt(Scalar other) const;
  Tensor lt(const Tensor & other) const;
  Tensor take(const Tensor & index) const;
  Tensor index_select(int64_t dim, const Tensor & index) const;
  Tensor masked_select(const Tensor & mask) const;
  Tensor nonzero() const;
  std::vector<Tensor> nonzero_numpy() const;
  Tensor gather(int64_t dim, const Tensor & index, bool sparse_grad=false) const;
  Tensor addcmul(const Tensor & tensor1, const Tensor & tensor2, Scalar value=1) const;
  Tensor & addcmul_(const Tensor & tensor1, const Tensor & tensor2, Scalar value=1) const;
  Tensor addcdiv(const Tensor & tensor1, const Tensor & tensor2, Scalar value=1) const;
  std::tuple<Tensor,Tensor> lstsq(const Tensor & A) const;
  std::tuple<Tensor,Tensor> triangular_solve(const Tensor & A, bool upper=true, bool transpose=false, bool unitriangular=false) const;
  std::tuple<Tensor,Tensor> symeig(bool eigenvectors=false, bool upper=true) const;
  std::tuple<Tensor,Tensor> eig(bool eigenvectors=false) const;
  std::tuple<Tensor,Tensor,Tensor> svd(bool some=true, bool compute_uv=true) const;
  Tensor cholesky(bool upper=false) const;
  Tensor cholesky_solve(const Tensor & input2, bool upper=false) const;
  std::tuple<Tensor,Tensor> solve(const Tensor & A) const;
  Tensor cholesky_inverse(bool upper=false) const;
  std::tuple<Tensor,Tensor> qr(bool some=true) const;
  std::tuple<Tensor,Tensor> geqrf() const;
  Tensor orgqr(const Tensor & input2) const;
  Tensor ormqr(const Tensor & input2, const Tensor & input3, bool left=true, bool transpose=false) const;
  Tensor lu_solve(const Tensor & LU_data, const Tensor & LU_pivots) const;
  Tensor multinomial(int64_t num_samples, bool replacement=false, Generator * generator=nullptr) const;
  Tensor lgamma() const;
  Tensor digamma() const;
  Tensor polygamma(int64_t n) const;
  Tensor erfinv() const;
  Tensor dist(const Tensor & other, Scalar p=2) const;
  Tensor atan2(const Tensor & other) const;
  Tensor lerp(const Tensor & end, Scalar weight) const;
  Tensor lerp(const Tensor & end, const Tensor & weight) const;
  Tensor histc(int64_t bins=100, Scalar min=0, Scalar max=0) const;
  Tensor sign() const;
  Tensor fmod(Scalar other) const;
  Tensor fmod(const Tensor & other) const;
  Tensor remainder(Scalar other) const;
  Tensor remainder(const Tensor & other) const;
  Tensor min(const Tensor & other) const;
  Tensor min() const;
  Tensor max(const Tensor & other) const;
  Tensor max() const;
  Tensor median() const;
  std::tuple<Tensor,Tensor> sort(int64_t dim=-1, bool descending=false) const;
  Tensor argsort(int64_t dim=-1, bool descending=false) const;
  std::tuple<Tensor,Tensor> topk(int64_t k, int64_t dim=-1, bool largest=true, bool sorted=true) const;
  Tensor all() const;
  Tensor any() const;
  Tensor renorm(Scalar p, int64_t dim, Scalar maxnorm) const;
  Tensor unfold(int64_t dimension, int64_t size, int64_t step) const;
  bool equal(const Tensor & other) const;
  Tensor pow(const Tensor & exponent) const;
  Tensor alias() const;

  // We changed .dtype() to return a TypeMeta in #12766. Ideally, we want the
  // at::kDouble and its friends to be TypeMeta's, but that hasn't happened yet.
  // Before that change, we make this method to maintain BC for C++ usage like
  // `x.to(y.dtype)`.
  // TODO: remove following two after at::kDouble and its friends are TypeMeta's.
  inline Tensor to(caffe2::TypeMeta type_meta, bool non_blocking=false, bool copy=false) const {
    return this->to(/*scalar_type=*/typeMetaToScalarType(type_meta), non_blocking, copy);
  }
  inline Tensor to(Device device, caffe2::TypeMeta type_meta, bool non_blocking=false, bool copy=false) const {
    return this->to(device, /*scalar_type=*/typeMetaToScalarType(type_meta), non_blocking, copy);
  }

  template <typename F, typename... Args>
  auto m(F func, Args&&... params) const -> decltype(func(*this, std::forward<Args>(params)...)) {
    return func(*this, std::forward<Args>(params)...);
  }

protected:
  friend class ::caffe2::Tensor;

  void enforce_invariants();
  c10::intrusive_ptr<TensorImpl, UndefinedTensorImpl> impl_;
};

namespace detail {
// Helper creator for Tensor clas which doesn't requires the users to pass
// in an intrusive_ptr instead it just converts the argument passed to
// requested intrusive_ptr type.
template <typename T, typename... Args>
Tensor make_tensor(Args&&... args) {
  return Tensor(c10::make_intrusive<T>(std::forward<Args>(args)...));
}
} // namespace detail

} // namespace at

#include <ATen/core/TensorMethods.h><|MERGE_RESOLUTION|>--- conflicted
+++ resolved
@@ -391,13 +391,7 @@
   Tensor bernoulli(double p, Generator * generator=nullptr) const;
   Tensor bincount(const Tensor & weights={}, int64_t minlength=0) const;
   Tensor bitwise_not() const;
-<<<<<<< HEAD
-  Tensor & bitwise_not_();
-  Tensor logical_not() const;
-  Tensor & logical_not_();
-=======
   Tensor & bitwise_not_() const;
->>>>>>> 2d0454ef
   Tensor bmm(const Tensor & mat2) const;
   Tensor ceil() const;
   Tensor & ceil_() const;
