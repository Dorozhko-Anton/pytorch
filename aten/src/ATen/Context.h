--- conflicted
+++ resolved
@@ -124,11 +124,8 @@
   bool enabled_cudnn = true;
   bool deterministic_cudnn = false;
   bool benchmark_cudnn = false;
-<<<<<<< HEAD
+  bool enabled_mkldnn = true;
   at::QEngine quantized_engine = at::QEngine::FBGEMM;
-=======
-  bool enabled_mkldnn = true;
->>>>>>> eee58f82
   std::unique_ptr<THCState, void(*)(THCState*)> thc_state;
   std::unique_ptr<THHState, void(*)(THHState*)> thh_state;
 };
